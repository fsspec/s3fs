# -*- coding: utf-8 -*-
import asyncio
import errno
import logging
import os
import socket
from typing import Tuple, Optional
import weakref

from fsspec.spec import AbstractBufferedFile
from fsspec.utils import infer_storage_options, tokenize
from fsspec.asyn import AsyncFileSystem, sync, sync_wrapper, maybe_sync

import aiobotocore
import botocore
import aiobotocore.session
from aiobotocore.config import AioConfig
from botocore.exceptions import ClientError, ParamValidationError

from s3fs.errors import translate_boto_error
from s3fs.utils import ParamKwargsHelper, _get_brange, FileExpired

logger = logging.getLogger("s3fs")


def setup_logging(level=None):
    handle = logging.StreamHandler()
    formatter = logging.Formatter(
        "%(asctime)s - %(name)s - %(levelname)s " "- %(message)s"
    )
    handle.setFormatter(formatter)
    logger.addHandler(handle)
    logger.setLevel(level or os.environ["S3FS_LOGGING_LEVEL"])


if "S3FS_LOGGING_LEVEL" in os.environ:
    setup_logging()

MANAGED_COPY_THRESHOLD = 5 * 2 ** 30
S3_RETRYABLE_ERRORS = (socket.timeout,)

_VALID_FILE_MODES = {"r", "w", "a", "rb", "wb", "ab"}


key_acls = {
    "private",
    "public-read",
    "public-read-write",
    "authenticated-read",
    "aws-exec-read",
    "bucket-owner-read",
    "bucket-owner-full-control",
}
buck_acls = {"private", "public-read", "public-read-write", "authenticated-read"}


def version_id_kw(version_id):
    """Helper to make versionId kwargs.

    Not all boto3 methods accept a None / empty versionId so dictionary expansion solves
    that problem.
    """
    if version_id:
        return {"VersionId": version_id}
    else:
        return {}


def _coalesce_version_id(*args):
    """Helper to coalesce a list of version_ids down to one"""
    version_ids = set(args)
    if None in version_ids:
        version_ids.remove(None)
    if len(version_ids) > 1:
        raise ValueError(
            "Cannot coalesce version_ids where more than one are defined,"
            " {}".format(version_ids)
        )
    elif len(version_ids) == 0:
        return None
    else:
        return version_ids.pop()


class S3FileSystem(AsyncFileSystem):
    """
    Access S3 as if it were a file system.

    This exposes a filesystem-like API (ls, cp, open, etc.) on top of S3
    storage.

    Provide credentials either explicitly (``key=``, ``secret=``) or depend
    on boto's credential methods. See botocore documentation for more
    information. If no credentials are available, use ``anon=True``.

    Parameters
    ----------
    anon : bool (False)
        Whether to use anonymous connection (public buckets only). If False,
        uses the key/secret given, or boto's credential resolver (client_kwargs,
        environment, variables, config files, EC2 IAM server, in that order)
    key : string (None)
        If not anonymous, use this access key ID, if specified
    secret : string (None)
        If not anonymous, use this secret access key, if specified
    token : string (None)
        If not anonymous, use this security token, if specified
    use_ssl : bool (True)
        Whether to use SSL in connections to S3; may be faster without, but
        insecure. If ``use_ssl`` is also set in ``client_kwargs``,
        the value set in ``client_kwargs`` will take priority.
    s3_additional_kwargs : dict of parameters that are used when calling s3 api
        methods. Typically used for things like "ServerSideEncryption".
    client_kwargs : dict of parameters for the botocore client
    requester_pays : bool (False)
        If RequesterPays buckets are supported.
    default_block_size: int (None)
        If given, the default block size value used for ``open()``, if no
        specific value is given at all time. The built-in default is 5MB.
    default_fill_cache : Bool (True)
        Whether to use cache filling with open by default. Refer to
        ``S3File.open``.
    default_cache_type : string ('bytes')
        If given, the default cache_type value used for ``open()``. Set to "none"
        if no caching is desired. See fsspec's documentation for other available
        cache_type values. Default cache_type is 'bytes'.
    version_aware : bool (False)
        Whether to support bucket versioning.  If enable this will require the
        user to have the necessary IAM permissions for dealing with versioned
        objects.
    config_kwargs : dict of parameters passed to ``botocore.client.Config``
    kwargs : other parameters for core session
    session : aiobotocore AioSession object to be used for all connections.
         This session will be used inplace of creating a new session inside S3FileSystem.
         For example: aiobotocore.AioSession(profile='test_user')

    The following parameters are passed on to fsspec:

    skip_instance_cache: to control reuse of instances
    use_listings_cache, listings_expiry_time, max_paths: to control reuse of directory listings

    Examples
    --------
    >>> s3 = S3FileSystem(anon=False)  # doctest: +SKIP
    >>> s3.ls('my-bucket/')  # doctest: +SKIP
    ['my-file.txt']

    >>> with s3.open('my-bucket/my-file.txt', mode='rb') as f:  # doctest: +SKIP
    ...     print(f.read())  # doctest: +SKIP
    b'Hello, world!'
    """

    root_marker = ""
    connect_timeout = 5
    retries = 5
    read_timeout = 15
    default_block_size = 5 * 2 ** 20
    protocol = ["s3", "s3a"]
    _extra_tokenize_attributes = ("default_block_size",)

    def __init__(
        self,
        anon=False,
        key=None,
        secret=None,
        token=None,
        use_ssl=True,
        client_kwargs=None,
        requester_pays=False,
        default_block_size=None,
        default_fill_cache=True,
        default_cache_type="bytes",
        version_aware=False,
        config_kwargs=None,
        s3_additional_kwargs=None,
        session=None,
        username=None,
        password=None,
        asynchronous=False,
        loop=None,
        **kwargs
    ):
        if key and username:
            raise KeyError("Supply either key or username, not both")
        if secret and password:
            raise KeyError("Supply secret or password, not both")
        if username:
            key = username
        if password:
            secret = password

        self.anon = anon
        self.key = key
        self.secret = secret
        self.token = token
        self.kwargs = kwargs
        self.session = session
        super_kwargs = {
            k: kwargs.pop(k)
            for k in ["use_listings_cache", "listings_expiry_time", "max_paths"]
            if k in kwargs
        }  # passed to fsspec superclass
        super().__init__(loop=loop, asynchronous=asynchronous, **super_kwargs)

        self.default_block_size = default_block_size or self.default_block_size
        self.default_fill_cache = default_fill_cache
        self.default_cache_type = default_cache_type
        self.version_aware = version_aware
        self.client_kwargs = client_kwargs or {}
        self.config_kwargs = config_kwargs or {}
        self.req_kw = {"RequestPayer": "requester"} if requester_pays else {}
        self.s3_additional_kwargs = s3_additional_kwargs or {}
        self.use_ssl = use_ssl
        if not asynchronous:
            self.connect()
            weakref.finalize(self, self.close_s3, self._loop, self.loop)
        else:
            self._loop._s3 = None

    @staticmethod
    def close_s3(looplocal, loop):
        s3 = getattr(looplocal, "_s3", None)
        if s3 is not None:
            try:
                sync(loop, s3.close)
            except RuntimeError:
                pass  # loop already closed

    @property
    def _s3(self):
        return self._loop._s3

    @property
    def s3(self):
        if not hasattr(self._loop, "_s3"):
            # repeats __init__ for when instance is accessed in new thread
            self.connect()
            weakref.finalize(self, self.close_s3, self._loop, self.loop)
        if self._loop._s3 is None:
            raise RuntimeError("please await ``._connect`` before anything else")
        return self._loop._s3

    def _filter_kwargs(self, s3_method, kwargs):
        return self._kwargs_helper.filter_dict(s3_method.__name__, kwargs)

    async def _call_s3(self, method, *akwarglist, **kwargs):
        kw2 = kwargs.copy()
        kw2.pop("Body", None)
        logger.debug("CALL: %s - %s - %s", method.__name__, akwarglist, kw2)
        additional_kwargs = self._get_s3_method_kwargs(method, *akwarglist, **kwargs)
        for i in range(self.retries):
            try:
                logger.debug("await aiobotocore")
                out = await method(**additional_kwargs)
                logger.debug("OK")
                return out
            except S3_RETRYABLE_ERRORS as e:
                logger.debug("Retryable error: %s", e)
                err = e
                await asyncio.sleep(min(1.7 ** i * 0.1, 15))
            except Exception as e:
                logger.debug("Nonretryable error: %s", e)
                err = e
                break
        logger.debug("end retry block after error")
        if "'coroutine'" in str(err):
            # aiobotocore internal error - fetch original botocore error
            tb = err.__traceback__
            while tb.tb_next:
                tb = tb.tb_next
            try:
                logger.debug("await aiobotocore")
                await tb.tb_frame.f_locals["response"]
            except Exception as e:
                err = e
<<<<<<< HEAD
        logger.debug("raise at end of call")
        ex = translate_boto_error(err)
        del err
        raise ex
=======
        raise translate_boto_error(err)
>>>>>>> 1f719af9

    call_s3 = sync_wrapper(_call_s3)

    def _get_s3_method_kwargs(self, method, *akwarglist, **kwargs):
        additional_kwargs = self.s3_additional_kwargs.copy()
        for akwargs in akwarglist:
            additional_kwargs.update(akwargs)
        # Add the normal kwargs in
        additional_kwargs.update(kwargs)
        # filter all kwargs
        return self._filter_kwargs(method, additional_kwargs)

    @staticmethod
    def _get_kwargs_from_urls(urlpath):
        """
        When we have a urlpath that contains a ?versionId=

        Assume that we want to use version_aware mode for
        the filesystem.
        """
        url_storage_opts = infer_storage_options(urlpath)
        url_query = url_storage_opts.get("url_query")
        out = {}
        if url_query is not None:
            from urllib.parse import parse_qs

            parsed = parse_qs(url_query)
            if "versionId" in parsed:
                out["version_aware"] = True
        return out

    def split_path(self, path) -> Tuple[str, str, Optional[str]]:
        """
        Normalise S3 path string into bucket and key.

        Parameters
        ----------
        path : string
            Input path, like `s3://mybucket/path/to/file`

        Examples
        --------
        >>> split_path("s3://mybucket/path/to/file")
        ['mybucket', 'path/to/file', None]

        >>> split_path("s3://mybucket/path/to/versioned_file?versionId=some_version_id")
        ['mybucket', 'path/to/versioned_file', 'some_version_id']
        """
        path = self._strip_protocol(path)
        path = path.lstrip("/")
        if "/" not in path:
            return path, "", None
        else:
            bucket, keypart = path.split("/", 1)
            key, _, version_id = keypart.partition("?versionId=")
            return (
                bucket,
                key,
                version_id if self.version_aware and version_id else None,
            )

    def _prepare_config_kwargs(self):
        config_kwargs = self.config_kwargs.copy()
        if "connect_timeout" not in config_kwargs.keys():
            config_kwargs["connect_timeout"] = self.connect_timeout
        if "read_timeout" not in config_kwargs.keys():
            config_kwargs["read_timeout"] = self.read_timeout
        return config_kwargs

    async def _connect(self, kwargs={}):
        """
        Establish S3 connection object.
        """
        logger.debug("Setting up s3fs instance")

        client_kwargs = self.client_kwargs.copy()
        init_kwargs = dict(
            aws_access_key_id=self.key,
            aws_secret_access_key=self.secret,
            aws_session_token=self.token,
        )
        init_kwargs = {
            key: value
            for key, value in init_kwargs.items()
            if value is not None and value != client_kwargs.get(key)
        }
        if "use_ssl" not in client_kwargs.keys():
            init_kwargs["use_ssl"] = self.use_ssl
        config_kwargs = self._prepare_config_kwargs()
        if self.anon:
            from botocore import UNSIGNED

            drop_keys = {
                "aws_access_key_id",
                "aws_secret_access_key",
                "aws_session_token",
            }
            init_kwargs = {
                key: value for key, value in init_kwargs.items() if key not in drop_keys
            }
            client_kwargs = {
                key: value
                for key, value in client_kwargs.items()
                if key not in drop_keys
            }
            config_kwargs["signature_version"] = UNSIGNED
        conf = AioConfig(**config_kwargs)
        if self.session is None:
            self.session = aiobotocore.AioSession(**self.kwargs)
        s3creator = self.session.create_client(
            "s3", config=conf, **init_kwargs, **client_kwargs
        )
        self._loop._s3 = await s3creator.__aenter__()
        self._kwargs_helper = ParamKwargsHelper(self._loop._s3)
        return self._loop._s3

    connect = sync_wrapper(_connect)

    def get_delegated_s3pars(self, exp=3600):
        """Get temporary credentials from STS, appropriate for sending across a
        network. Only relevant where the key/secret were explicitly provided.

        Parameters
        ----------
        exp : int
            Time in seconds that credentials are good for

        Returns
        -------
        dict of parameters
        """
        if self.anon:
            return {"anon": True}
        if self.token:  # already has temporary cred
            return {
                "key": self.key,
                "secret": self.secret,
                "token": self.token,
                "anon": False,
            }
        if self.key is None or self.secret is None:  # automatic credentials
            return {"anon": False}
        sts = self.session.create_client("sts")
        cred = sts.get_session_token(DurationSeconds=exp)["Credentials"]
        return {
            "key": cred["AccessKeyId"],
            "secret": cred["SecretAccessKey"],
            "token": cred["SessionToken"],
            "anon": False,
        }

    def _open(
        self,
        path,
        mode="rb",
        block_size=None,
        acl="",
        version_id=None,
        fill_cache=None,
        cache_type=None,
        autocommit=True,
        requester_pays=None,
        **kwargs
    ):
        """Open a file for reading or writing

        Parameters
        ----------
        path: string
            Path of file on S3
        mode: string
            One of 'r', 'w', 'a', 'rb', 'wb', or 'ab'. These have the same meaning
            as they do for the built-in `open` function.
        block_size: int
            Size of data-node blocks if reading
        fill_cache: bool
            If seeking to new a part of the file beyond the current buffer,
            with this True, the buffer will be filled between the sections to
            best support random access. When reading only a few specific chunks
            out of a file, performance may be better if False.
        acl: str
            Canned ACL to set when writing
        version_id : str
            Explicit version of the object to open.  This requires that the s3
            filesystem is version aware and bucket versioning is enabled on the
            relevant bucket.
        encoding : str
            The encoding to use if opening the file in text mode. The platform's
            default text encoding is used if not given.
        cache_type : str
            See fsspec's documentation for available cache_type values. Set to "none"
            if no caching is desired. If None, defaults to ``self.default_cache_type``.
        requester_pays : bool (optional)
            If RequesterPays buckets are supported.  If None, defaults to the
            value used when creating the S3FileSystem (which defaults to False.)
        kwargs: dict-like
            Additional parameters used for s3 methods.  Typically used for
            ServerSideEncryption.
        """
        if block_size is None:
            block_size = self.default_block_size
        if fill_cache is None:
            fill_cache = self.default_fill_cache
        if requester_pays is None:
            requester_pays = bool(self.req_kw)

        acl = acl or self.s3_additional_kwargs.get("ACL", "")
        kw = self.s3_additional_kwargs.copy()
        kw.update(kwargs)
        if not self.version_aware and version_id:
            raise ValueError(
                "version_id cannot be specified if the filesystem "
                "is not version aware"
            )

        if cache_type is None:
            cache_type = self.default_cache_type

        return S3File(
            self,
            path,
            mode,
            block_size=block_size,
            acl=acl,
            version_id=version_id,
            fill_cache=fill_cache,
            s3_additional_kwargs=kw,
            cache_type=cache_type,
            autocommit=autocommit,
            requester_pays=requester_pays,
        )

    async def _lsdir(self, path, refresh=False, max_items=None, delimiter="/"):
        bucket, prefix, _ = self.split_path(path)
        prefix = prefix + "/" if prefix else ""
        if path not in self.dircache or refresh or not delimiter:
            try:
                logger.debug("Get directory listing page for %s" % path)
                pag = self.s3.get_paginator("list_objects_v2")
                config = {}
                if max_items is not None:
                    config.update(MaxItems=max_items, PageSize=2 * max_items)
                it = pag.paginate(
                    Bucket=bucket,
                    Prefix=prefix,
                    Delimiter=delimiter,
                    PaginationConfig=config,
                    **self.req_kw,
                )
                files = []
                dircache = []
                async for i in it:
                    dircache.extend(i.get("CommonPrefixes", []))
                    for c in i.get("Contents", []):
                        c["type"] = "file"
                        c["size"] = c["Size"]
                        files.append(c)
                if dircache:
                    files.extend(
                        [
                            {
                                "Key": l["Prefix"][:-1],
                                "Size": 0,
                                "StorageClass": "DIRECTORY",
                                "type": "directory",
                                "size": 0,
                            }
                            for l in dircache
                        ]
                    )
                for f in files:
                    f["Key"] = "/".join([bucket, f["Key"]])
                    f["name"] = f["Key"]
            except ClientError as e:
                raise translate_boto_error(e)

            if delimiter:
                self.dircache[path] = files
            return files
        return self.dircache[path]

    async def _find(self, path, maxdepth=None, withdirs=None, detail=False):
        bucket, key, _ = self.split_path(path)
        if not bucket:
            raise ValueError("Cannot traverse all of S3")
        if maxdepth:
            return super().find(
                bucket + "/" + key, maxdepth=maxdepth, withdirs=withdirs, detail=detail
            )
        # TODO: implement find from dircache, if all listings are present
        # if refresh is False:
        #     out = incomplete_tree_dirs(self.dircache, path)
        #     if len(out) == 1:
        #         await self._find(out[0])
        #         return super().find(path)
        #     elif len(out) == 0:
        #         return super().find(path)
        #     # else: we refresh anyway, having at least two missing trees
        out = await self._lsdir(path, delimiter="")
        if not out and key:
            try:
                out = [await self._info(path)]
            except FileNotFoundError:
                out = []
        dirs = []
        sdirs = set()
        for o in out:
            par = self._parent(o["name"])
            if par not in self.dircache:
                if par not in sdirs:
                    sdirs.add(par)
                    if len(path) <= len(par):
                        dirs.append(
                            {
                                "Key": self.split_path(par)[1],
                                "Size": 0,
                                "name": par,
                                "StorageClass": "DIRECTORY",
                                "type": "directory",
                                "size": 0,
                            }
                        )
                    self.dircache[par] = []
            if par in sdirs:
                self.dircache[par].append(o)

        if withdirs:
            out = sorted(out + dirs, key=lambda x: x["name"])
        if detail:
            return {o["name"]: o for o in out}
        return [o["name"] for o in out]

    find = sync_wrapper(_find)

    async def _mkdir(self, path, acl="", create_parents=True, **kwargs):
        path = self._strip_protocol(path).rstrip("/")
        bucket, key, _ = self.split_path(path)
        if not key or (create_parents and not await self._exists(bucket)):
            if acl and acl not in buck_acls:
                raise ValueError("ACL not in %s", buck_acls)
            try:
                params = {"Bucket": bucket, "ACL": acl}
                region_name = kwargs.get("region_name", None) or self.client_kwargs.get(
                    "region_name", None
                )
                if region_name:
                    params["CreateBucketConfiguration"] = {
                        "LocationConstraint": region_name
                    }
                await self.s3.create_bucket(**params)
                self.invalidate_cache("")
                self.invalidate_cache(bucket)
            except ClientError as e:
                raise translate_boto_error(e)
            except ParamValidationError as e:
                raise ValueError("Bucket create failed %r: %s" % (bucket, e))
        else:
            # raises if bucket doesn't exist, but doesn't write anything
            await self._ls(bucket)

    mkdir = sync_wrapper(_mkdir)

    def makedirs(self, path, exist_ok=False):
        try:
            self.mkdir(path, create_parents=True)
        except FileExistsError:
            if exist_ok:
                pass
            else:
                raise

    async def _rmdir(self, path):
        try:
            await self.s3.delete_bucket(Bucket=path)
        except botocore.exceptions.ClientError as e:
            if "NoSuchBucket" in str(e):
                raise FileNotFoundError(path) from e
            if "BucketNotEmpty" in str(e):
                raise OSError from e
            raise
        self.invalidate_cache(path)
        self.invalidate_cache("")

    rmdir = sync_wrapper(_rmdir)

    async def _lsbuckets(self, refresh=False):
        if "" not in self.dircache or refresh:
            if self.anon:
                # cannot list buckets if not logged in
                return []
            try:
                files = (await self.s3.list_buckets())["Buckets"]
            except ClientError:
                # listbucket permission missing
                return []
            for f in files:
                f["Key"] = f["Name"]
                f["Size"] = 0
                f["StorageClass"] = "BUCKET"
                f["size"] = 0
                f["type"] = "directory"
                f["name"] = f["Name"]
                del f["Name"]
            self.dircache[""] = files
            return files
        return self.dircache[""]

    async def _ls(self, path, refresh=False):
        """List files in given bucket, or list of buckets.

        Listing is cached unless `refresh=True`.

        Note: only your buckets associated with the login will be listed by
        `ls('')`, not any public buckets (even if already accessed).

        Parameters
        ----------
        path : string/bytes
            location at which to list files
        refresh : bool (=False)
            if False, look in local cache for file details first
        """
        path = self._strip_protocol(path)
        if path in ["", "/"]:
            return await self._lsbuckets(refresh)
        else:
            return await self._lsdir(path, refresh)

    ls = sync_wrapper(_ls)

    async def _exists(self, path):
        if path in ["", "/"]:
            # the root always exists, even if anon
            return True
        bucket, key, version_id = self.split_path(path)
        if key:
            try:
                if self._ls_from_cache(path):
                    return True
            except FileNotFoundError:
                return False
            try:
                await self._info(path, bucket, key, version_id=version_id)
                return True
            except FileNotFoundError:
                return False
        elif self.dircache.get(bucket, False):
            return True
        else:
            try:
                if self._ls_from_cache(bucket):
                    return True
            except FileNotFoundError:
                # might still be a bucket we can access but don't own
                pass
            try:
                await self.s3.list_objects_v2(MaxKeys=1, Bucket=bucket, **self.req_kw)
                return True
            except Exception:
                return False

    exists = sync_wrapper(_exists)

    def touch(self, path, truncate=True, data=None, **kwargs):
        """Create empty file or truncate"""
        bucket, key, version_id = self.split_path(path)
        if version_id:
            raise ValueError("S3 does not support touching existing versions of files")
        if not truncate and self.exists(path):
            raise ValueError("S3 does not support touching existent files")
        try:
            write_result = self.call_s3(
                self.s3.put_object, kwargs, Bucket=bucket, Key=key
            )
        except ClientError as ex:
            raise translate_boto_error(ex)
        self.invalidate_cache(self._parent(path))
        return write_result

    async def _cat_file(self, path, version_id=None, start=None, end=None):
        bucket, key, vers = self.split_path(path)
        if (start is None) ^ (end is None):
            raise ValueError("Give start and end or neither")
        if start is not None:
            head = {"Range": "bytes=%i-%i" % (start, end - 1)}
        else:
            head = {}
        resp = await self._call_s3(
            self.s3.get_object,
            Bucket=bucket,
            Key=key,
            **version_id_kw(version_id or vers),
            **head,
            **self.req_kw,
        )
        data = await resp["Body"].read()
        resp["Body"].close()
        return data

    async def _pipe_file(self, path, data, chunksize=50 * 2 ** 20, **kwargs):
        bucket, key, _ = self.split_path(path)
        size = len(data)
        # 5 GB is the limit for an S3 PUT
        if size < min(5 * 2 ** 30, 2 * chunksize):
            return await self._call_s3(
                self.s3.put_object, Bucket=bucket, Key=key, Body=data, **kwargs
            )
        else:

            mpu = await self._call_s3(
                self.s3.create_multipart_upload, Bucket=bucket, Key=key, **kwargs
            )

            out = [
                await self._call_s3(
                    self.s3.upload_part,
                    Bucket=bucket,
                    PartNumber=i + 1,
                    UploadId=mpu["UploadId"],
                    Body=data[off : off + chunksize],
                    Key=key,
                )
                for i, off in enumerate(range(0, len(data), chunksize))
            ]

            parts = [
                {"PartNumber": i + 1, "ETag": o["ETag"]} for i, o in enumerate(out)
            ]
            await self._call_s3(
                self.s3.complete_multipart_upload,
                Bucket=bucket,
                Key=key,
                UploadId=mpu["UploadId"],
                MultipartUpload={"Parts": parts},
            )
        self.invalidate_cache(path)

    async def _put_file(self, lpath, rpath, chunksize=50 * 2 ** 20, **kwargs):
        bucket, key, _ = self.split_path(rpath)
        if os.path.isdir(lpath) and key:
            # don't make remote "directory"
            return
        size = os.path.getsize(lpath)
        with open(lpath, "rb") as f0:
            if size < min(5 * 2 ** 30, 2 * chunksize):
                return await self._call_s3(
                    self.s3.put_object, Bucket=bucket, Key=key, Body=f0, **kwargs
                )
            else:

                mpu = await self._call_s3(
                    self.s3.create_multipart_upload, Bucket=bucket, Key=key, **kwargs
                )

                out = []
                while True:
                    chunk = f0.read(chunksize)
                    if not chunk:
                        break
                    out.append(
                        await self._call_s3(
                            self.s3.upload_part,
                            Bucket=bucket,
                            PartNumber=len(out) + 1,
                            UploadId=mpu["UploadId"],
                            Body=chunk,
                            Key=key,
                        )
                    )

                parts = [
                    {"PartNumber": i + 1, "ETag": o["ETag"]} for i, o in enumerate(out)
                ]
                await self._call_s3(
                    self.s3.complete_multipart_upload,
                    Bucket=bucket,
                    Key=key,
                    UploadId=mpu["UploadId"],
                    MultipartUpload={"Parts": parts},
                )
        self.invalidate_cache(rpath)

    async def _get_file(self, rpath, lpath, version_id=None):
        bucket, key, vers = self.split_path(rpath)
        if os.path.isdir(lpath):
            return
        resp = await self._call_s3(
            self.s3.get_object,
            Bucket=bucket,
            Key=key,
            **version_id_kw(version_id or vers),
            **self.req_kw,
        )
        body = resp["Body"]
        try:
            with open(lpath, "wb") as f0:
                while True:
                    chunk = await body.read(2 ** 16)
                    if not chunk:
                        break
                    f0.write(chunk)
        finally:
            body.close()

    async def _info(self, path, bucket=None, key=None, kwargs={}, version_id=None):
        if bucket is None:
            bucket, key, version_id = self.split_path(path)
        try:
            out = await self._call_s3(
                self.s3.head_object,
                kwargs,
                Bucket=bucket,
                Key=key,
                **version_id_kw(version_id),
                **self.req_kw,
            )
            return {
                "ETag": out["ETag"],
                "Key": "/".join([bucket, key]),
                "LastModified": out["LastModified"],
                "Size": out["ContentLength"],
                "size": out["ContentLength"],
                "name": "/".join([bucket, key]),
                "type": "file",
                "StorageClass": "STANDARD",
                "VersionId": out.get("VersionId"),
            }
        except FileNotFoundError:
            pass
        except ClientError as e:
            raise translate_boto_error(e, set_cause=False)

        try:
            # We check to see if the path is a directory by attempting to list its
            # contexts. If anything is found, it is indeed a directory
            out = await self._call_s3(
                self.s3.list_objects_v2,
                kwargs,
                Bucket=bucket,
                Prefix=key.rstrip("/") + "/",
                Delimiter="/",
                MaxKeys=1,
                **self.req_kw,
            )
            if (
                out.get("KeyCount", 0) > 0
                or out.get("Contents", [])
                or out.get("CommonPrefixes", [])
            ):
                return {
                    "Key": "/".join([bucket, key]),
                    "name": "/".join([bucket, key]),
                    "type": "directory",
                    "Size": 0,
                    "size": 0,
                    "StorageClass": "DIRECTORY",
                }

            raise FileNotFoundError(path)
        except ClientError as e:
            raise translate_boto_error(e, set_cause=False)
        except ParamValidationError as e:
            raise ValueError("Failed to list path %r: %s" % (path, e))

    def info(self, path, version_id=None, refresh=False):
        path = self._strip_protocol(path)
        if path in ["/", ""]:
            return {"name": path, "size": 0, "type": "directory"}
        kwargs = self.kwargs.copy()
        if version_id is not None:
            if not self.version_aware:
                raise ValueError(
                    "version_id cannot be specified if the "
                    "filesystem is not version aware"
                )
        bucket, key, path_version_id = self.split_path(path)
        version_id = _coalesce_version_id(path_version_id, version_id)
        should_fetch_from_s3 = (key and self._ls_from_cache(path) is None) or refresh

        if should_fetch_from_s3:
            return maybe_sync(self._info, self, path, bucket, key, kwargs, version_id)
        return super().info(path)

    def checksum(self, path, refresh=False):
        """
        Unique value for current version of file

        If the checksum is the same from one moment to another, the contents
        are guaranteed to be the same. If the checksum changes, the contents
        *might* have changed.

        Parameters
        ----------
        path : string/bytes
            path of file to get checksum for
        refresh : bool (=False)
            if False, look in local cache for file details first

        """

        info = self.info(path, refresh=refresh)

        if info["type"] != "directory":
            return int(info["ETag"].strip('"').split("-")[0], 16)
        else:
            return int(tokenize(info), 16)

    def isdir(self, path):
        path = self._strip_protocol(path).strip("/")
        # Send buckets to super
        if "/" not in path:
            return super(S3FileSystem, self).isdir(path)

        if path in self.dircache:
            for fp in self.dircache[path]:
                # For files the dircache can contain itself.
                # If it contains anything other than itself it is a directory.
                if fp["name"] != path:
                    return True
            return False

        parent = self._parent(path)
        if parent in self.dircache:
            for f in self.dircache[parent]:
                if f["name"] == path:
                    # If we find ourselves return whether we are a directory
                    return f["type"] == "directory"
            return False

        # This only returns things within the path and NOT the path object itself
        return bool(maybe_sync(self._lsdir, self, path))

    def ls(self, path, detail=False, refresh=False, **kwargs):
        """List single "directory" with or without details

        Parameters
        ----------
        path : string/bytes
            location at which to list files
        detail : bool (=True)
            if True, each list item is a dict of file properties;
            otherwise, returns list of filenames
        refresh : bool (=False)
            if False, look in local cache for file details first
        kwargs : dict
            additional arguments passed on
        """
        path = self._strip_protocol(path).rstrip("/")
        files = maybe_sync(self._ls, self, path, refresh=refresh)
        if not files:
            files = maybe_sync(self._ls, self, self._parent(path), refresh=refresh)
            files = [
                o
                for o in files
                if o["name"].rstrip("/") == path and o["type"] != "directory"
            ]
        if detail:
            return files
        else:
            return list(sorted(set([f["name"] for f in files])))

    def object_version_info(self, path, **kwargs):
        if not self.version_aware:
            raise ValueError(
                "version specific functionality is disabled for "
                "non-version aware filesystems"
            )
        bucket, key, _ = self.split_path(path)
        kwargs = {}
        out = {"IsTruncated": True}
        versions = []
        while out["IsTruncated"]:
            out = self.call_s3(
                self.s3.list_object_versions,
                kwargs,
                Bucket=bucket,
                Prefix=key,
                **self.req_kw,
            )
            versions.extend(out["Versions"])
            kwargs.update(
                {
                    "VersionIdMarker": out.get("NextVersionIdMarker", ""),
                    "KeyMarker": out.get("NextKeyMarker", ""),
                }
            )
        return versions

    _metadata_cache = {}

    def metadata(self, path, refresh=False, **kwargs):
        """Return metadata of path.

        Metadata is cached unless `refresh=True`.

        Parameters
        ----------
        path : string/bytes
            filename to get metadata for
        refresh : bool (=False)
            if False, look in local cache for file metadata first
        """
        bucket, key, version_id = self.split_path(path)
        if refresh or path not in self._metadata_cache:
            response = self.call_s3(
                self.s3.head_object,
                kwargs,
                Bucket=bucket,
                Key=key,
                **version_id_kw(version_id),
                **self.req_kw,
            )
            meta = {k.replace("_", "-"): v for k, v in response["Metadata"].items()}
            self._metadata_cache[path] = meta

        return self._metadata_cache[path]

    def get_tags(self, path):
        """Retrieve tag key/values for the given path

        Returns
        -------
        {str: str}
        """
        bucket, key, version_id = self.split_path(path)
        response = self.call_s3(
            self.s3.get_object_tagging,
            Bucket=bucket,
            Key=key,
            **version_id_kw(version_id),
        )
        return {v["Key"]: v["Value"] for v in response["TagSet"]}

    def put_tags(self, path, tags, mode="o"):
        """Set tags for given existing key

        Tags are a str:str mapping that can be attached to any key, see
        https://docs.aws.amazon.com/awsaccountbilling/latest/aboutv2/allocation-tag-restrictions.html

        This is similar to, but distinct from, key metadata, which is usually
        set at key creation time.

        Parameters
        ----------
        path: str
            Existing key to attach tags to
        tags: dict str, str
            Tags to apply.
        mode:
            One of 'o' or 'm'
            'o': Will over-write any existing tags.
            'm': Will merge in new tags with existing tags.  Incurs two remote
            calls.
        """
        bucket, key, version_id = self.split_path(path)

        if mode == "m":
            existing_tags = self.get_tags(path=path)
            existing_tags.update(tags)
            new_tags = [{"Key": k, "Value": v} for k, v in existing_tags.items()]
        elif mode == "o":
            new_tags = [{"Key": k, "Value": v} for k, v in tags.items()]
        else:
            raise ValueError("Mode must be {'o', 'm'}, not %s" % mode)

        tag = {"TagSet": new_tags}
        self.call_s3(
            self.s3.put_object_tagging,
            Bucket=bucket,
            Key=key,
            Tagging=tag,
            **version_id_kw(version_id),
        )

    def getxattr(self, path, attr_name, **kwargs):
        """Get an attribute from the metadata.

        Examples
        --------
        >>> mys3fs.getxattr('mykey', 'attribute_1')  # doctest: +SKIP
        'value_1'
        """
        attr_name = attr_name.replace("_", "-")
        xattr = self.metadata(path, **kwargs)
        if attr_name in xattr:
            return xattr[attr_name]
        return None

    def setxattr(self, path, copy_kwargs=None, **kw_args):
        """Set metadata.

        Attributes have to be of the form documented in the
        `Metadata Reference`_.

        Parameters
        ----------
        kw_args : key-value pairs like field="value", where the values must be
            strings. Does not alter existing fields, unless
            the field appears here - if the value is None, delete the
            field.
        copy_kwargs : dict, optional
            dictionary of additional params to use for the underlying
            s3.copy_object.

        Examples
        --------
        >>> mys3file.setxattr(attribute_1='value1', attribute_2='value2')  # doctest: +SKIP
        # Example for use with copy_args
        >>> mys3file.setxattr(copy_kwargs={'ContentType': 'application/pdf'},
        ...     attribute_1='value1')  # doctest: +SKIP


        .. Metadata Reference:
        http://docs.aws.amazon.com/AmazonS3/latest/dev/UsingMetadata.html#object-metadata
        """

        kw_args = {k.replace("_", "-"): v for k, v in kw_args.items()}
        bucket, key, version_id = self.split_path(path)
        metadata = self.metadata(path)
        metadata.update(**kw_args)
        copy_kwargs = copy_kwargs or {}

        # remove all keys that are None
        for kw_key in kw_args:
            if kw_args[kw_key] is None:
                metadata.pop(kw_key, None)

        src = {"Bucket": bucket, "Key": key}
        if version_id:
            src["VersionId"] = version_id

        self.call_s3(
            self.s3.copy_object,
            copy_kwargs,
            CopySource=src,
            Bucket=bucket,
            Key=key,
            Metadata=metadata,
            MetadataDirective="REPLACE",
        )

        # refresh metadata
        self._metadata_cache[path] = metadata

    def chmod(self, path, acl, **kwargs):
        """Set Access Control on a bucket/key

        See http://docs.aws.amazon.com/AmazonS3/latest/dev/acl-overview.html#canned-acl

        Parameters
        ----------
        path : string
            the object to set
        acl : string
            the value of ACL to apply
        """
        bucket, key, version_id = self.split_path(path)
        if key:
            if acl not in key_acls:
                raise ValueError("ACL not in %s", key_acls)
            self.call_s3(
                self.s3.put_object_acl,
                kwargs,
                Bucket=bucket,
                Key=key,
                ACL=acl,
                **version_id_kw(version_id),
            )
        else:
            if acl not in buck_acls:
                raise ValueError("ACL not in %s", buck_acls)
            self.call_s3(self.s3.put_bucket_acl, kwargs, Bucket=bucket, ACL=acl)

    def url(self, path, expires=3600, **kwargs):
        """Generate presigned URL to access path by HTTP

        Parameters
        ----------
        path : string
            the key path we are interested in
        expires : int
            the number of seconds this signature will be good for.
        """
        bucket, key, version_id = self.split_path(path)
        return maybe_sync(
            self.s3.generate_presigned_url,
            self,
            ClientMethod="get_object",
            Params=dict(Bucket=bucket, Key=key, **version_id_kw(version_id), **kwargs),
            ExpiresIn=expires,
        )

    async def _merge(self, path, filelist, **kwargs):
        """Create single S3 file from list of S3 files

        Uses multi-part, no data is downloaded. The original files are
        not deleted.

        Parameters
        ----------
        path : str
            The final file to produce
        filelist : list of str
            The paths, in order, to assemble into the final file.
        """
        bucket, key, version_id = self.split_path(path)
        if version_id:
            raise ValueError("Cannot write to an explicit versioned file!")
        mpu = await self._call_s3(
            self.s3.create_multipart_upload, kwargs, Bucket=bucket, Key=key
        )
        # TODO: Make this support versions?
        out = await asyncio.gather(
            *[
                self._call_s3(
                    self.s3.upload_part_copy,
                    kwargs,
                    Bucket=bucket,
                    Key=key,
                    UploadId=mpu["UploadId"],
                    CopySource=f,
                    PartNumber=i + 1,
                )
                for (i, f) in enumerate(filelist)
            ]
        )
        parts = [
            {"PartNumber": i + 1, "ETag": o["CopyPartResult"]["ETag"]}
            for (i, o) in enumerate(out)
        ]
        part_info = {"Parts": parts}
        await self.s3.complete_multipart_upload(
            Bucket=bucket, Key=key, UploadId=mpu["UploadId"], MultipartUpload=part_info
        )
        self.invalidate_cache(path)

    merge = sync_wrapper(_merge)

    async def _copy_basic(self, path1, path2, **kwargs):
        """Copy file between locations on S3

        Not allowed where the origin is >5GB - use copy_managed
        """
        buc1, key1, ver1 = self.split_path(path1)
        buc2, key2, ver2 = self.split_path(path2)
        if ver2:
            raise ValueError("Cannot copy to a versioned file!")
        try:
            copy_src = {"Bucket": buc1, "Key": key1}
            if ver1:
                copy_src["VersionId"] = ver1
            await self._call_s3(
                self.s3.copy_object, kwargs, Bucket=buc2, Key=key2, CopySource=copy_src
            )
        except ClientError as e:
            raise translate_boto_error(e)
        except ParamValidationError as e:
            raise ValueError("Copy failed (%r -> %r): %s" % (path1, path2, e)) from e
        self.invalidate_cache(path2)

    async def _copy_etag_preserved(self, path1, path2, size, total_parts, **kwargs):
        """Copy file between locations on S3 as multi-part while preserving
        the etag (using the same part sizes for each part"""

        bucket1, key1, version1 = self.split_path(path1)
        bucket2, key2, version2 = self.split_path(path2)

        mpu = await self._call_s3(
            self.s3.create_multipart_upload, Bucket=bucket2, Key=key2, **kwargs
        )
        part_infos = await asyncio.gather(
            *[
                self._call_s3(
                    self.s3.head_object, Bucket=bucket1, Key=key1, PartNumber=i
                )
                for i in range(1, total_parts + 1)
            ]
        )

        parts = []
        brange_first = 0
        for i, part_info in enumerate(part_infos, 1):
            part_size = part_info["ContentLength"]
            brange_last = brange_first + part_size - 1
            if brange_last > size:
                brange_last = size - 1

            part = await self._call_s3(
                self.s3.upload_part_copy,
                Bucket=bucket2,
                Key=key2,
                PartNumber=i,
                UploadId=mpu["UploadId"],
                CopySource=path1,
                CopySourceRange="bytes=%i-%i" % (brange_first, brange_last),
            )
            parts.append({"PartNumber": i, "ETag": part["CopyPartResult"]["ETag"]})
            brange_first += part_size

        await self._call_s3(
            self.s3.complete_multipart_upload,
            Bucket=bucket2,
            Key=key2,
            UploadId=mpu["UploadId"],
            MultipartUpload={"Parts": parts},
        )
        self.invalidate_cache(path2)

    async def _copy_managed(self, path1, path2, size, block=5 * 2 ** 30, **kwargs):
        """Copy file between locations on S3 as multi-part

        block: int
            The size of the pieces, must be larger than 5MB and at most 5GB.
            Smaller blocks mean more calls, only useful for testing.
        """
        if block < 5 * 2 ** 20 or block > 5 * 2 ** 30:
            raise ValueError("Copy block size must be 5MB<=block<=5GB")
        bucket, key, version = self.split_path(path2)
        mpu = await self._call_s3(
            self.s3.create_multipart_upload, Bucket=bucket, Key=key, **kwargs
        )
        # attempting to do the following calls concurrently with gather causes
        # occasional "upload is smaller than the minimum allowed"
        out = [
            await self._call_s3(
                self.s3.upload_part_copy,
                Bucket=bucket,
                Key=key,
                PartNumber=i + 1,
                UploadId=mpu["UploadId"],
                CopySource=path1,
                CopySourceRange="bytes=%i-%i" % (brange_first, brange_last),
            )
            for i, (brange_first, brange_last) in enumerate(_get_brange(size, block))
        ]
        parts = [
            {"PartNumber": i + 1, "ETag": o["CopyPartResult"]["ETag"]}
            for i, o in enumerate(out)
        ]
        await self._call_s3(
            self.s3.complete_multipart_upload,
            Bucket=bucket,
            Key=key,
            UploadId=mpu["UploadId"],
            MultipartUpload={"Parts": parts},
        )
        self.invalidate_cache(path2)

    async def _cp_file(self, path1, path2, preserve_etag=None, **kwargs):
        """Copy file between locations on S3.

        preserve_etag: bool
            Whether to preserve etag while copying. If the file is uploaded
            as a single part, then it will be always equalivent to the md5
            hash of the file hence etag will always be preserved. But if the
            file is uploaded in multi parts, then this option will try to
            reproduce the same multipart upload while copying and preserve
            the generated etag.
        """
        path1 = self._strip_protocol(path1)
        bucket, key, vers = self.split_path(path1)

        info = await self._info(path1, bucket, key, version_id=vers)
        size = info["size"]

        _, _, parts_suffix = info["ETag"].strip('"').partition("-")
        if preserve_etag and parts_suffix:
            await self._copy_etag_preserved(
                path1, path2, size, total_parts=int(parts_suffix)
            )
        elif size <= MANAGED_COPY_THRESHOLD:
            # simple copy allowed for <5GB
            await self._copy_basic(path1, path2, **kwargs)
        else:
            # if the preserve_etag is true, either the file is uploaded
            # on multiple parts or the size is lower than 5GB
            assert not preserve_etag

            # serial multipart copy
            await self._copy_managed(path1, path2, size, **kwargs)

    async def _clear_multipart_uploads(self, bucket):
        """Remove any partial uploads in the bucket"""
        out = await self._call_s3(self.s3.list_multipart_uploads, Bucket=bucket)
        await asyncio.gather(
            *[
                self._call_s3(
                    self.s3.abort_multipart_upload,
                    Bucket=bucket,
                    Key=upload["Key"],
                    UploadId=upload["UploadId"],
                )
                for upload in out["Contents"]
            ]
        )

    async def _bulk_delete(self, pathlist, **kwargs):
        """
        Remove multiple keys with one call

        Parameters
        ----------
        pathlist : list(str)
            The keys to remove, must all be in the same bucket.
            Must have 0 < len <= 1000
        """
        if not pathlist:
            return
        buckets = {self.split_path(path)[0] for path in pathlist}
        if len(buckets) > 1:
            raise ValueError("Bulk delete files should refer to only one bucket")
        bucket = buckets.pop()
        if len(pathlist) > 1000:
            raise ValueError("Max number of files to delete in one call is 1000")
        delete_keys = {
            "Objects": [{"Key": self.split_path(path)[1]} for path in pathlist],
            "Quiet": True,
        }
        for path in pathlist:
            self.invalidate_cache(self._parent(path))
        await self._call_s3(
            self.s3.delete_objects, kwargs, Bucket=bucket, Delete=delete_keys
        )

    async def _rm(self, paths, **kwargs):
        files = [p for p in paths if self.split_path(p)[1]]
        dirs = [p for p in paths if not self.split_path(p)[1]]
        # TODO: fails if more than one bucket in list
        await asyncio.gather(
            *[
                self._bulk_delete(files[i : i + 1000])
                for i in range(0, len(files), 1000)
            ]
        )
        await asyncio.gather(*[self._rmdir(d) for d in dirs])
        [
            (self.invalidate_cache(p), self.invalidate_cache(self._parent(p)))
            for p in paths
        ]

    async def _is_bucket_versioned(self, bucket):
        return (await self._call_s3(self.s3.get_bucket_versioning, Bucket=bucket)).get(
            "Status", ""
        ) == "Enabled"

    is_bucket_versioned = sync_wrapper(_is_bucket_versioned)

    async def _rm_versioned_bucket_contents(self, bucket):
        """Remove a versioned bucket and all contents"""
        pag = self.s3.get_paginator("list_object_versions")
        async for plist in pag.paginate(Bucket=bucket):
            obs = plist.get("Versions", []) + plist.get("DeleteMarkers", [])
            delete_keys = {
                "Objects": [
                    {"Key": i["Key"], "VersionId": i["VersionId"]} for i in obs
                ],
                "Quiet": True,
            }
            if obs:
                await self._call_s3(
                    self.s3.delete_objects, Bucket=bucket, Delete=delete_keys
                )

    def rm(self, path, recursive=False, **kwargs):
        if recursive and isinstance(path, str):
            bucket, key, _ = self.split_path(path)
            if not key and self.is_bucket_versioned(bucket):
                # special path to completely remove versioned bucket
                maybe_sync(self._rm_versioned_bucket_contents, self, bucket)
        super().rm(path, recursive=recursive, **kwargs)

    def invalidate_cache(self, path=None):
        if path is None:
            self.dircache.clear()
        else:
            path = self._strip_protocol(path)
            self.dircache.pop(path, None)
            while path:
                self.dircache.pop(path, None)
                path = self._parent(path)

    def walk(self, path, maxdepth=None, **kwargs):
        if path in ["", "*"] + ["{}://".format(p) for p in self.protocol]:
            raise ValueError("Cannot crawl all of S3")
        return super().walk(path, maxdepth=maxdepth, **kwargs)

    def modified(self, path, version_id=None, refresh=False):
        """Return the last modified timestamp of file at `path` as a datetime"""
        info = self.info(path=path, version_id=version_id, refresh=refresh)
        if "LastModified" not in info:
            # This path is a bucket or folder, which do not currently have a modified date
            raise IsADirectoryError
        return info["LastModified"].replace(tzinfo=None)

    def sign(self, path, expiration=100, **kwargs):
        return self.url(path, expires=expiration, **kwargs)


class S3File(AbstractBufferedFile):
    """
    Open S3 key as a file. Data is only loaded and cached on demand.

    Parameters
    ----------
    s3 : S3FileSystem
        botocore connection
    path : string
        S3 bucket/key to access
    mode : str
        One of 'rb', 'wb', 'ab'. These have the same meaning
        as they do for the built-in `open` function.
    block_size : int
        read-ahead size for finding delimiters
    fill_cache : bool
        If seeking to new a part of the file beyond the current buffer,
        with this True, the buffer will be filled between the sections to
        best support random access. When reading only a few specific chunks
        out of a file, performance may be better if False.
    acl: str
        Canned ACL to apply
    version_id : str
        Optional version to read the file at.  If not specified this will
        default to the current version of the object.  This is only used for
        reading.
    requester_pays : bool (False)
        If RequesterPays buckets are supported.

    Examples
    --------
    >>> s3 = S3FileSystem()  # doctest: +SKIP
    >>> with s3.open('my-bucket/my-file.txt', mode='rb') as f:  # doctest: +SKIP
    ...     ...  # doctest: +SKIP

    See Also
    --------
    S3FileSystem.open: used to create ``S3File`` objects

    """

    retries = 5
    part_min = 5 * 2 ** 20
    part_max = 5 * 2 ** 30

    def __init__(
        self,
        s3,
        path,
        mode="rb",
        block_size=5 * 2 ** 20,
        acl="",
        version_id=None,
        fill_cache=True,
        s3_additional_kwargs=None,
        autocommit=True,
        cache_type="bytes",
        requester_pays=False,
    ):
        bucket, key, path_version_id = s3.split_path(path)
        if not key:
            raise ValueError("Attempt to open non key-like path: %s" % path)
        self.bucket = bucket
        self.key = key
        self.version_id = _coalesce_version_id(version_id, path_version_id)
        self.acl = acl
        if self.acl and self.acl not in key_acls:
            raise ValueError("ACL not in %s", key_acls)
        self.mpu = None
        self.parts = None
        self.fill_cache = fill_cache
        self.s3_additional_kwargs = s3_additional_kwargs or {}
        self.req_kw = {"RequestPayer": "requester"} if requester_pays else {}
        if "r" not in mode:
            if block_size < 5 * 2 ** 20:
                raise ValueError("Block size must be >=5MB")
        else:
            if version_id and s3.version_aware:
                self.version_id = version_id
                self.details = s3.info(path, version_id=version_id)
                self.size = self.details["size"]
            elif s3.version_aware:
                # In this case we have not managed to get the VersionId out of details and
                # we should invalidate the cache and perform a full head_object since it
                # has likely been partially populated by ls.
                s3.invalidate_cache(path)
                self.details = s3.info(path)
                self.version_id = self.details.get("VersionId")
        super().__init__(
            s3, path, mode, block_size, autocommit=autocommit, cache_type=cache_type
        )
        self.s3 = self.fs  # compatibility

        # when not using autocommit we want to have transactional state to manage
        self.append_block = False

        if "a" in mode and s3.exists(path):
            loc = s3.info(path)["size"]
            if loc < 5 * 2 ** 20:
                # existing file too small for multi-upload: download
                self.write(self.fs.cat(self.path))
            else:
                self.append_block = True
            self.loc = loc

        if "r" in mode:
            self.req_kw["IfMatch"] = self.details["ETag"]

    def _call_s3(self, method, *kwarglist, **kwargs):
        return self.fs.call_s3(method, self.s3_additional_kwargs, *kwarglist, **kwargs)

    def _initiate_upload(self):
        if self.autocommit and not self.append_block and self.tell() < self.blocksize:
            # only happens when closing small file, use on-shot PUT
            return
        logger.debug("Initiate upload for %s" % self)
        self.parts = []
        self.mpu = self._call_s3(
            self.fs.s3.create_multipart_upload,
            Bucket=self.bucket,
            Key=self.key,
            ACL=self.acl,
        )

        if self.append_block:
            # use existing data in key when appending,
            # and block is big enough
            out = self._call_s3(
                self.fs.s3.upload_part_copy,
                self.s3_additional_kwargs,
                Bucket=self.bucket,
                Key=self.key,
                PartNumber=1,
                UploadId=self.mpu["UploadId"],
                CopySource=self.path,
            )
            self.parts.append({"PartNumber": 1, "ETag": out["CopyPartResult"]["ETag"]})

    def metadata(self, refresh=False, **kwargs):
        """Return metadata of file.
        See :func:`~s3fs.S3Filesystem.metadata`.

        Metadata is cached unless `refresh=True`.
        """
        return self.fs.metadata(self.path, refresh, **kwargs)

    def getxattr(self, xattr_name, **kwargs):
        """Get an attribute from the metadata.
        See :func:`~s3fs.S3Filesystem.getxattr`.

        Examples
        --------
        >>> mys3file.getxattr('attribute_1')  # doctest: +SKIP
        'value_1'
        """
        return self.fs.getxattr(self.path, xattr_name, **kwargs)

    def setxattr(self, copy_kwargs=None, **kwargs):
        """Set metadata.
        See :func:`~s3fs.S3Filesystem.setxattr`.

        Examples
        --------
        >>> mys3file.setxattr(attribute_1='value1', attribute_2='value2')  # doctest: +SKIP
        """
        if self.writable():
            raise NotImplementedError(
                "cannot update metadata while file " "is open for writing"
            )
        return self.fs.setxattr(self.path, copy_kwargs=copy_kwargs, **kwargs)

    def url(self, **kwargs):
        """HTTP URL to read this file (if it already exists)"""
        return self.fs.url(self.path, **kwargs)

    def _fetch_range(self, start, end):
        try:
            return _fetch_range(
                self.fs,
                self.bucket,
                self.key,
                self.version_id,
                start,
                end,
                req_kw=self.req_kw,
            )

        except OSError as ex:
            if ex.args[0] == errno.EINVAL and "pre-conditions" in ex.args[1]:
                raise FileExpired(
                    filename=self.details["name"], e_tag=self.details["ETag"]
                ) from ex
            else:
                raise

    def _upload_chunk(self, final=False):
        bucket, key, _ = self.fs.split_path(self.path)
        logger.debug(
            "Upload for %s, final=%s, loc=%s, buffer loc=%s"
            % (self, final, self.loc, self.buffer.tell())
        )
        if (
            self.autocommit
            and not self.append_block
            and final
            and self.tell() < self.blocksize
        ):
            # only happens when closing small file, use on-shot PUT
            data1 = False
        else:
            self.buffer.seek(0)
            (data0, data1) = (None, self.buffer.read(self.blocksize))

        while data1:
            (data0, data1) = (data1, self.buffer.read(self.blocksize))
            data1_size = len(data1)

            if 0 < data1_size < self.blocksize:
                remainder = data0 + data1
                remainder_size = self.blocksize + data1_size

                if remainder_size <= self.part_max:
                    (data0, data1) = (remainder, None)
                else:
                    partition = remainder_size // 2
                    (data0, data1) = (remainder[:partition], remainder[partition:])

            part = len(self.parts) + 1
            logger.debug("Upload chunk %s, %s" % (self, part))

            out = self._call_s3(
                self.fs.s3.upload_part,
                Bucket=bucket,
                PartNumber=part,
                UploadId=self.mpu["UploadId"],
                Body=data0,
                Key=key,
            )

            self.parts.append({"PartNumber": part, "ETag": out["ETag"]})

        if self.autocommit and final:
            self.commit()
        return not final

    def commit(self):
        logger.debug("Commit %s" % self)
        if self.tell() == 0:
            if self.buffer is not None:
                logger.debug("Empty file committed %s" % self)
                self._abort_mpu()
                write_result = self.fs.touch(self.path)
        elif not self.parts:
            if self.buffer is not None:
                logger.debug("One-shot upload of %s" % self)
                self.buffer.seek(0)
                data = self.buffer.read()
                write_result = self._call_s3(
                    self.fs.s3.put_object,
                    Key=self.key,
                    Bucket=self.bucket,
                    Body=data,
                    **self.kwargs,
                )
            else:
                raise RuntimeError
        else:
            logger.debug("Complete multi-part upload for %s " % self)
            part_info = {"Parts": self.parts}
            write_result = self._call_s3(
                self.fs.s3.complete_multipart_upload,
                Bucket=self.bucket,
                Key=self.key,
                UploadId=self.mpu["UploadId"],
                MultipartUpload=part_info,
            )

        if self.fs.version_aware:
            self.version_id = write_result.get("VersionId")
        # complex cache invalidation, since file's appearance can cause several
        # directories
        self.buffer = None
        parts = self.path.split("/")
        path = parts[0]
        for p in parts[1:]:
            if path in self.fs.dircache and not [
                True for f in self.fs.dircache[path] if f["name"] == path + "/" + p
            ]:
                self.fs.invalidate_cache(path)
            path = path + "/" + p

    def discard(self):
        self._abort_mpu()
        self.buffer = None  # file becomes unusable

    def _abort_mpu(self):
        if self.mpu:
            self._call_s3(
                self.fs.s3.abort_multipart_upload,
                Bucket=self.bucket,
                Key=self.key,
                UploadId=self.mpu["UploadId"],
            )
            self.mpu = None


def _fetch_range(fs, bucket, key, version_id, start, end, req_kw=None):
    if req_kw is None:
        req_kw = {}
    if start == end:
        logger.debug(
            "skip fetch for negative range - bucket=%s,key=%s,start=%d,end=%d",
            bucket,
            key,
            start,
            end,
        )
        return b""
    logger.debug("Fetch: %s/%s, %s-%s", bucket, key, start, end)
    resp = fs.call_s3(
        fs.s3.get_object,
        Bucket=bucket,
        Key=key,
        Range="bytes=%i-%i" % (start, end - 1),
        **version_id_kw(version_id),
        **req_kw,
    )
    return maybe_sync(resp["Body"].read, fs)<|MERGE_RESOLUTION|>--- conflicted
+++ resolved
@@ -250,7 +250,6 @@
         additional_kwargs = self._get_s3_method_kwargs(method, *akwarglist, **kwargs)
         for i in range(self.retries):
             try:
-                logger.debug("await aiobotocore")
                 out = await method(**additional_kwargs)
                 logger.debug("OK")
                 return out
@@ -262,25 +261,16 @@
                 logger.debug("Nonretryable error: %s", e)
                 err = e
                 break
-        logger.debug("end retry block after error")
         if "'coroutine'" in str(err):
             # aiobotocore internal error - fetch original botocore error
             tb = err.__traceback__
             while tb.tb_next:
                 tb = tb.tb_next
             try:
-                logger.debug("await aiobotocore")
                 await tb.tb_frame.f_locals["response"]
             except Exception as e:
                 err = e
-<<<<<<< HEAD
-        logger.debug("raise at end of call")
-        ex = translate_boto_error(err)
-        del err
-        raise ex
-=======
         raise translate_boto_error(err)
->>>>>>> 1f719af9
 
     call_s3 = sync_wrapper(_call_s3)
 
