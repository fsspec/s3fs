# -*- coding: utf-8 -*-
import logging
import os
import socket
import time
from typing import Tuple, Optional

from fsspec import AbstractFileSystem
from fsspec.spec import AbstractBufferedFile
<<<<<<< HEAD
from fsspec.utils import infer_storage_options
import boto3
=======
import botocore
import botocore.session
>>>>>>> 273d9c7b
from botocore.client import Config
from botocore.exceptions import ClientError, ParamValidationError, BotoCoreError

from s3fs.errors import translate_boto_error
from s3fs.utils import ParamKwargsHelper

logger = logging.getLogger('s3fs')

if "S3FS_LOGGING_LEVEL" in os.environ:
    handle = logging.StreamHandler()
    formatter = logging.Formatter('%(asctime)s - %(name)s - %(levelname)s '
                                  '- %(message)s')
    handle.setFormatter(formatter)
    logger.addHandler(handle)
    logger.setLevel(os.environ["S3FS_LOGGING_LEVEL"])

S3_RETRYABLE_ERRORS = (
    socket.timeout,
)

_VALID_FILE_MODES = {'r', 'w', 'a', 'rb', 'wb', 'ab'}


key_acls = {'private', 'public-read', 'public-read-write',
            'authenticated-read', 'aws-exec-read', 'bucket-owner-read',
            'bucket-owner-full-control'}
buck_acls = {'private', 'public-read', 'public-read-write',
             'authenticated-read'}


def version_id_kw(version_id):
    """Helper to make versionId kwargs.

    Not all boto3 methods accept a None / empty versionId so dictionary expansion solves that problem.

    """
    if version_id:
        return {'VersionId': version_id}
    else:
        return {}


class S3FileSystem(AbstractFileSystem):
    """
    Access S3 as if it were a file system.

    This exposes a filesystem-like API (ls, cp, open, etc.) on top of S3
    storage.

    Provide credentials either explicitly (``key=``, ``secret=``) or depend
    on boto's credential methods. See botocore documentation for more
    information. If no credentials are available, use ``anon=True``.

    Parameters
    ----------
    anon : bool (False)
        Whether to use anonymous connection (public buckets only). If False,
        uses the key/secret given, or boto's credential resolver (environment
        variables, config files, EC2 IAM server, in that order)
    key : string (None)
        If not anonymous, use this access key ID, if specified
    secret : string (None)
        If not anonymous, use this secret access key, if specified
    token : string (None)
        If not anonymous, use this security token, if specified
    use_ssl : bool (True)
        Whether to use SSL in connections to S3; may be faster without, but
        insecure
    s3_additional_kwargs : dict of parameters that are used when calling s3 api
        methods. Typically used for things like "ServerSideEncryption".
    client_kwargs : dict of parameters for the botocore client
    requester_pays : bool (False)
        If RequesterPays buckets are supported.
    default_block_size: int (None)
        If given, the default block size value used for ``open()``, if no
        specific value is given at all time. The built-in default is 5MB.
    default_fill_cache : Bool (True)
        Whether to use cache filling with open by default. Refer to
        ``S3File.open``.
    default_cache_type : string ('bytes')
        If given, the default cache_type value used for ``open()``. Set to "none"
        if no caching is desired. See fsspec's documentation for other available
        cache_type values. Default cache_type is 'bytes'.
    version_aware : bool (False)
        Whether to support bucket versioning.  If enable this will require the
        user to have the necessary IAM permissions for dealing with versioned
        objects.
    config_kwargs : dict of parameters passed to ``botocore.client.Config``
    kwargs : other parameters for core session
    session : botocore Session object to be used for all connections.
         This session will be used inplace of creating a new session inside S3FileSystem.


    Examples
    --------
    >>> s3 = S3FileSystem(anon=False)  # doctest: +SKIP
    >>> s3.ls('my-bucket/')  # doctest: +SKIP
    ['my-file.txt']

    >>> with s3.open('my-bucket/my-file.txt', mode='rb') as f:  # doctest: +SKIP
    ...     print(f.read())  # doctest: +SKIP
    b'Hello, world!'
    """
    root_marker = ""
    connect_timeout = 5
    read_timeout = 15
    default_block_size = 5 * 2**20
    protocol = ['s3', 's3a']
    _extra_tokenize_attributes = ('default_block_size',)

    def __init__(self, anon=False, key=None, secret=None, token=None,
                 use_ssl=True, client_kwargs=None, requester_pays=False,
                 default_block_size=None, default_fill_cache=True,
                 default_cache_type='bytes', version_aware=False, config_kwargs=None,
                 s3_additional_kwargs=None, session=None, username=None,
                 password=None, **kwargs):
        if key and username:
            raise KeyError('Supply either key or username, not both')
        if secret and password:
            raise KeyError('Supply secret or password, not both')
        if username:
            key = username
        if password:
            secret = password

        self.anon = anon
        self.session = None
        self.passed_in_session = session
        if self.passed_in_session:
            self.session = self.passed_in_session
        self.key = key
        self.secret = secret
        self.token = token
        self.kwargs = kwargs

        if client_kwargs is None:
            client_kwargs = {}
        if config_kwargs is None:
            config_kwargs = {}
        self.default_block_size = default_block_size or self.default_block_size
        self.default_fill_cache = default_fill_cache
        self.default_cache_type = default_cache_type
        self.version_aware = version_aware
        self.client_kwargs = client_kwargs
        self.config_kwargs = config_kwargs
        self.req_kw = {'RequestPayer': 'requester'} if requester_pays else {}
        self.s3_additional_kwargs = s3_additional_kwargs or {}
        self.use_ssl = use_ssl
        self.s3 = self.connect()
        self._kwargs_helper = ParamKwargsHelper(self.s3)
        super().__init__()

    def _filter_kwargs(self, s3_method, kwargs):
        return self._kwargs_helper.filter_dict(s3_method.__name__, kwargs)

    def _call_s3(self, method, *akwarglist, **kwargs):
        kw2 = kwargs.copy()
        kw2.pop('Body', None)
        logger.debug("CALL: %s - %s - %s" % (method.__name__, akwarglist, kw2))
        additional_kwargs = self._get_s3_method_kwargs(method, *akwarglist,
                                                       **kwargs)
        return method(**additional_kwargs)

    def _get_s3_method_kwargs(self, method, *akwarglist, **kwargs):
        additional_kwargs = self.s3_additional_kwargs.copy()
        for akwargs in akwarglist:
            additional_kwargs.update(akwargs)
        # Add the normal kwargs in
        additional_kwargs.update(kwargs)
        # filter all kwargs
        return self._filter_kwargs(method, additional_kwargs)

    @staticmethod
    def _get_kwargs_from_urls(urlpath):
        """
        When we have a urlpath that contains a ?versionId= query assume that we want to use version_aware mode for
        the filesystem.
        """
        url_storage_opts = infer_storage_options(urlpath)
        url_query = url_storage_opts.get("url_query")
        out = {}
        if url_query is not None:
            from urllib.parse import parse_qs
            parsed = parse_qs(url_query)
            if 'versionId' in parsed:
                out['version_aware'] = True
        return out

    def split_path(self, path) -> Tuple[str, str, Optional[str]]:
        """
        Normalise S3 path string into bucket and key.

        Parameters
        ----------
        path : string
            Input path, like `s3://mybucket/path/to/file`

        Examples
        --------
        >>> split_path("s3://mybucket/path/to/file")
        ['mybucket', 'path/to/file', None]

        >>> split_path("s3://mybucket/path/to/versioned_file?versionId=some_version_id")
        ['mybucket', 'path/to/versioned_file', 'some_version_id']
        """
        path = self._strip_protocol(path)
        path = path.lstrip('/')
        if '/' not in path:
            return path, "", None
        else:
            bucket, keypart = path.split('/', 1)
            key, _, version_id = keypart.partition('?versionId=')
            return bucket, key, version_id if self.version_aware and version_id else None

    def connect(self, refresh=True):
        """
        Establish S3 connection object.

        Parameters
        ----------
        refresh : bool
            Whether to create new session/client, even if a previous one with
            the same parameters already exists. If False (default), an
            existing one will be used if possible
        """
        if refresh is False:
            # back compat: we store whole FS instance now
            return self.s3
        anon, key, secret, kwargs, ckwargs, token, ssl = (
            self.anon, self.key, self.secret, self.kwargs,
            self.client_kwargs, self.token, self.use_ssl)

        if not self.passed_in_session:
            self.session = botocore.session.Session(**self.kwargs)

        logger.debug("Setting up s3fs instance")

        if self.anon:
            from botocore import UNSIGNED
            conf = Config(connect_timeout=self.connect_timeout,
                          read_timeout=self.read_timeout,
                          signature_version=UNSIGNED, **self.config_kwargs)
            self.s3 = self.session.create_client('s3', config=conf, use_ssl=ssl,
                                        **self.client_kwargs)
        else:
            conf = Config(connect_timeout=self.connect_timeout,
                          read_timeout=self.read_timeout,
                          **self.config_kwargs)
            self.s3 = self.session.create_client('s3', aws_access_key_id=self.key, aws_secret_access_key=self.secret, aws_session_token=self.token, config=conf, use_ssl=ssl,
                                        **self.client_kwargs)
        return self.s3

    def get_delegated_s3pars(self, exp=3600):
        """Get temporary credentials from STS, appropriate for sending across a
        network. Only relevant where the key/secret were explicitly provided.

        Parameters
        ----------
        exp : int
            Time in seconds that credentials are good for

        Returns
        -------
        dict of parameters
        """
        if self.anon:
            return {'anon': True}
        if self.token:  # already has temporary cred
            return {'key': self.key, 'secret': self.secret, 'token': self.token,
                    'anon': False}
        if self.key is None or self.secret is None:  # automatic credentials
            return {'anon': False}
        sts = self.session.create_client('sts')
        cred = sts.get_session_token(DurationSeconds=exp)['Credentials']
        return {'key': cred['AccessKeyId'], 'secret': cred['SecretAccessKey'],
                'token': cred['SessionToken'], 'anon': False}

    def _open(self, path, mode='rb', block_size=None, acl='', version_id=None,
              fill_cache=None, cache_type=None, autocommit=True, requester_pays=None, **kwargs):
        """ Open a file for reading or writing

        Parameters
        ----------
        path: string
            Path of file on S3
        mode: string
            One of 'r', 'w', 'a', 'rb', 'wb', or 'ab'. These have the same meaning
            as they do for the built-in `open` function.
        block_size: int
            Size of data-node blocks if reading
        fill_cache: bool
            If seeking to new a part of the file beyond the current buffer,
            with this True, the buffer will be filled between the sections to
            best support random access. When reading only a few specific chunks
            out of a file, performance may be better if False.
        acl: str
            Canned ACL to set when writing
        version_id : str
            Explicit version of the object to open.  This requires that the s3
            filesystem is version aware and bucket versioning is enabled on the
            relevant bucket.
        encoding : str
            The encoding to use if opening the file in text mode. The platform's
            default text encoding is used if not given.
        cache_type : str
            See fsspec's documentation for available cache_type values. Set to "none"
            if no caching is desired. If None, defaults to ``self.default_cache_type``.
        requester_pays : bool (optional)
            If RequesterPays buckets are supported.  If None, defaults to the
            value used when creating the S3FileSystem (which defaults to False.)
        kwargs: dict-like
            Additional parameters used for s3 methods.  Typically used for
            ServerSideEncryption.
        """
        if block_size is None:
            block_size = self.default_block_size
        if fill_cache is None:
            fill_cache = self.default_fill_cache
        if requester_pays is None:
            requester_pays = bool(self.req_kw)

        acl = acl or self.s3_additional_kwargs.get('ACL', '')
        kw = self.s3_additional_kwargs.copy()
        kw.update(kwargs)
        if not self.version_aware and version_id:
            raise ValueError("version_id cannot be specified if the filesystem "
                             "is not version aware")

        if cache_type is None:
            cache_type = self.default_cache_type

        return S3File(self, path, mode, block_size=block_size, acl=acl,
                      version_id=version_id, fill_cache=fill_cache,
                      s3_additional_kwargs=kw, cache_type=cache_type,
                      autocommit=autocommit, requester_pays=requester_pays)

    def _lsdir(self, path, refresh=False, max_items=None):
        bucket, prefix, _ = self.split_path(path)
        prefix = prefix + '/' if prefix else ""
        if path not in self.dircache or refresh:
            try:
                logger.debug("Get directory listing page for %s" % path)
                pag = self.s3.get_paginator('list_objects_v2')
                config = {}
                if max_items is not None:
                    config.update(MaxItems=max_items, PageSize=2 * max_items)
                it = pag.paginate(Bucket=bucket, Prefix=prefix, Delimiter='/',
                                  PaginationConfig=config, **self.req_kw)
                files = []
                dircache = []
                for i in it:
                    dircache.extend(i.get('CommonPrefixes', []))
                    for c in i.get('Contents', []):
                        c['type'] = 'file'
                        c['size'] = c['Size']
                        files.append(c)
                if dircache:
                    files.extend([{'Key': l['Prefix'][:-1], 'Size': 0,
                                  'StorageClass': "DIRECTORY",
                                   'type': 'directory', 'size': 0}
                                  for l in dircache])
                for f in files:
                    f['Key'] = '/'.join([bucket, f['Key']])
                    f['name'] = f['Key']
            except ClientError as e:
                raise translate_boto_error(e)

            self.dircache[path] = files
        return self.dircache[path]

    def mkdir(self, path, acl="", **kwargs):
        path = self._strip_protocol(path).rstrip('/')
        if not self._parent(path):
            if acl and acl not in buck_acls:
                raise ValueError('ACL not in %s', buck_acls)
            try:
                params = {"Bucket": path, 'ACL': acl}
                region_name = (kwargs.get("region_name", None) or
                               self.client_kwargs.get("region_name", None))
                if region_name:
                    params['CreateBucketConfiguration'] = {
                        'LocationConstraint': region_name
                    }
                self.s3.create_bucket(**params)
                self.invalidate_cache('')
                self.invalidate_cache(path)
            except ClientError as e:
                raise translate_boto_error(e)
            except ParamValidationError as e:
                raise ValueError('Bucket create failed %r: %s' % (path, e))

    def rmdir(self, path):
        path = self._strip_protocol(path).rstrip('/')
        if not self._parent(path):
            try:
                self.s3.delete_bucket(Bucket=path)
            except ClientError as e:
                raise translate_boto_error(e)
            self.invalidate_cache(path)
            self.invalidate_cache('')

    def _lsbuckets(self, refresh=False):
        if '' not in self.dircache or refresh:
            if self.anon:
                # cannot list buckets if not logged in
                return []
            try:
                files = self.s3.list_buckets()['Buckets']
            except ClientError:
                # listbucket permission missing
                return []
            for f in files:
                f['Key'] = f['Name']
                f['Size'] = 0
                f['StorageClass'] = 'BUCKET'
                f['size'] = 0
                f['type'] = 'directory'
                f['name'] = f['Name']
                del f['Name']
            self.dircache[''] = files
        return self.dircache['']

    def _ls(self, path, refresh=False):
        """ List files in given bucket, or list of buckets.

        Listing is cached unless `refresh=True`.

        Note: only your buckets associated with the login will be listed by
        `ls('')`, not any public buckets (even if already accessed).

        Parameters
        ----------
        path : string/bytes
            location at which to list files
        refresh : bool (=False)
            if False, look in local cache for file details first
        """
        path = self._strip_protocol(path)
        if path in ['', '/']:
            return self._lsbuckets(refresh)
        else:
            return self._lsdir(path, refresh)

    def exists(self, path):
        if path in ['', '/']:
            # the root always exists, even if anon
            return True
        bucket, key, version_id = self.split_path(path)
        if key:
            return super().exists(path)
        else:
            try:
                self.ls(path)
                return True
            except FileNotFoundError:
                return False

    def touch(self, path, truncate=True, data=None, **kwargs):
        """Create empty file or truncate"""
        bucket, key, version_id = self.split_path(path)
        if version_id:
            raise ValueError("S3 does not support touching existing versions of files")
        if not truncate and self.exists(path):
            raise ValueError("S3 does not support touching existent files")
        try:
            self._call_s3(self.s3.put_object, kwargs, Bucket=bucket, Key=key)
        except ClientError as ex:
            raise translate_boto_error(ex)
        self.invalidate_cache(self._parent(path))

    def info(self, path, version_id=None):
        if path in ['/', '']:
            return {'name': path, 'size': 0, 'type': 'directory'}
        kwargs = self.kwargs.copy()
        if version_id is not None:
            if not self.version_aware:
                raise ValueError("version_id cannot be specified if the "
                                 "filesystem is not version aware")
        if self.version_aware:
            try:
                bucket, key, version_id = self.split_path(path)
                out = self._call_s3(self.s3.head_object, kwargs, Bucket=bucket,
                                    Key=key, **version_id_kw(version_id), **self.req_kw)
                return {
                    'ETag': out['ETag'],
                    'Key': '/'.join([bucket, key]),
                    'LastModified': out['LastModified'],
                    'Size': out['ContentLength'],
                    'size': out['ContentLength'],
                    'path': '/'.join([bucket, key]),
                    'type': 'file',
                    'StorageClass': "STANDARD",
                    'VersionId': out.get('VersionId')
                }
            except ClientError as e:
                ee = translate_boto_error(e)
                # This could have failed since the thing we are looking for is a prefix.
                if isinstance(ee, FileNotFoundError):
                    return super().info(path)
                else:
                    raise ee
            except ParamValidationError as e:
                raise ValueError('Failed to head path %r: %s' % (path, e))
        return super().info(path)

    def isdir(self, path):
        path = self._strip_protocol(path).strip("/")
        # Send buckets to super
        if "/" not in path:
            return super(S3FileSystem, self).isdir(path)

        if path in self.dircache:
            for fp in self.dircache[path]:
                # For files the dircache can contain itself.
                # If it contains anything other than itself it is a directory.
                if fp["name"] != path:
                    return True
            return False

        parent = self._parent(path)
        if parent in self.dircache:
            for f in self.dircache[parent]:
                if f["name"] == path:
                    # If we find ourselves return whether we are a directory
                    return f["type"] == "directory"
            return False

        # This only returns things within the path and NOT the path object itself
        return bool(self._lsdir(path))

    def ls(self, path, detail=False, refresh=False, **kwargs):
        """ List single "directory" with or without details

        Parameters
        ----------
        path : string/bytes
            location at which to list files
        detail : bool (=True)
            if True, each list item is a dict of file properties;
            otherwise, returns list of filenames
        refresh : bool (=False)
            if False, look in local cache for file details first
        kwargs : dict
            additional arguments passed on
        """
        path = self._strip_protocol(path).rstrip('/')
        files = self._ls(path, refresh=refresh)
        if not files:
            files = self._ls(self._parent(path), refresh=refresh)
            files = [o for o in files if o['name'].rstrip('/') == path
                     and o['type'] != 'directory']
        if detail:
            return files
        else:
            return list(sorted(set([f['name'] for f in files])))

    def object_version_info(self, path, **kwargs):
        if not self.version_aware:
            raise ValueError("version specific functionality is disabled for "
                             "non-version aware filesystems")
        bucket, key, _ = self.split_path(path)
        kwargs = {}
        out = {'IsTruncated': True}
        versions = []
        while out['IsTruncated']:
            out = self._call_s3(self.s3.list_object_versions, kwargs,
                                Bucket=bucket, Prefix=key, **self.req_kw)
            versions.extend(out['Versions'])
            kwargs['VersionIdMarker'] = out.get('NextVersionIdMarker', '')
        return versions

    _metadata_cache = {}

    def metadata(self, path, refresh=False, **kwargs):
        """ Return metadata of path.

        Metadata is cached unless `refresh=True`.

        Parameters
        ----------
        path : string/bytes
            filename to get metadata for
        refresh : bool (=False)
            if False, look in local cache for file metadata first
        """
        bucket, key, version_id = self.split_path(path)
        if refresh or path not in self._metadata_cache:
            response = self._call_s3(self.s3.head_object,
                                     kwargs,
                                     Bucket=bucket,
                                     Key=key,
                                     **version_id_kw(version_id),
                                     **self.req_kw)
            self._metadata_cache[path] = response['Metadata']

        return self._metadata_cache[path]

    def get_tags(self, path):
        """Retrieve tag key/values for the given path

        Returns
        -------
        {str: str}
        """
        bucket, key, version_id = self.split_path(path)
        response = self._call_s3(self.s3.get_object_tagging,
                                 Bucket=bucket, Key=key, **version_id_kw(version_id))
        return {v['Key']: v['Value'] for v in response['TagSet']}

    def put_tags(self, path, tags, mode='o'):
        """Set tags for given existing key

        Tags are a str:str mapping that can be attached to any key, see
        https://docs.aws.amazon.com/awsaccountbilling/latest/aboutv2/allocation-tag-restrictions.html

        This is similar to, but distinct from, key metadata, which is usually
        set at key creation time.

        Parameters
        ----------
        path: str
            Existing key to attach tags to
        tags: dict str, str
            Tags to apply.
        mode:
            One of 'o' or 'm'
            'o': Will over-write any existing tags.
            'm': Will merge in new tags with existing tags.  Incurs two remote
            calls.
        """
        bucket, key, version_id = self.split_path(path)

        if mode == 'm':
            existing_tags = self.get_tags(path=path)
            existing_tags.update(tags)
            new_tags = [{'Key': k, 'Value': v}
                        for k, v in existing_tags.items()]
        elif mode == 'o':
            new_tags = [{'Key': k, 'Value': v} for k, v in tags.items()]
        else:
            raise ValueError("Mode must be {'o', 'm'}, not %s" % mode)

        tag = {'TagSet': new_tags}
        self._call_s3(self.s3.put_object_tagging,
                      Bucket=bucket, Key=key, Tagging=tag, **version_id_kw(version_id))

    def getxattr(self, path, attr_name, **kwargs):
        """ Get an attribute from the metadata.

        Examples
        --------
        >>> mys3fs.getxattr('mykey', 'attribute_1')  # doctest: +SKIP
        'value_1'
        """
        xattr = self.metadata(path, **kwargs)
        if attr_name in xattr:
            return xattr[attr_name]
        return None

    def setxattr(self, path, copy_kwargs=None, **kw_args):
        """ Set metadata.

        Attributes have to be of the form documented in the
        `Metadata Reference`_.

        Parameters
        ----------
        kw_args : key-value pairs like field="value", where the values must be
            strings. Does not alter existing fields, unless
            the field appears here - if the value is None, delete the
            field.
        copy_kwargs : dict, optional
            dictionary of additional params to use for the underlying
            s3.copy_object.

        Examples
        --------
        >>> mys3file.setxattr(attribute_1='value1', attribute_2='value2')  # doctest: +SKIP
        # Example for use with copy_args
        >>> mys3file.setxattr(copy_kwargs={'ContentType': 'application/pdf'},
        ...     attribute_1='value1')  # doctest: +SKIP


        .. Metadata Reference:
        http://docs.aws.amazon.com/AmazonS3/latest/dev/UsingMetadata.html#object-metadata
        """

        bucket, key, version_id = self.split_path(path)
        metadata = self.metadata(path)
        metadata.update(**kw_args)
        copy_kwargs = copy_kwargs or {}

        # remove all keys that are None
        for kw_key in kw_args:
            if kw_args[kw_key] is None:
                metadata.pop(kw_key, None)

        src = {'Bucket': bucket, 'Key': key}
        if version_id:
            src['VersionId'] = version_id

        self._call_s3(
            self.s3.copy_object,
            copy_kwargs,
            CopySource=src,
            Bucket=bucket,
            Key=key,
            Metadata=metadata,
            MetadataDirective='REPLACE',
        )

        # refresh metadata
        self._metadata_cache[path] = metadata

    def chmod(self, path, acl, **kwargs):
        """ Set Access Control on a bucket/key

        See http://docs.aws.amazon.com/AmazonS3/latest/dev/acl-overview.html#canned-acl

        Parameters
        ----------
        path : string
            the object to set
        acl : string
            the value of ACL to apply
        """
        bucket, key, version_id = self.split_path(path)
        if key:
            if acl not in key_acls:
                raise ValueError('ACL not in %s', key_acls)
            self._call_s3(self.s3.put_object_acl,
                          kwargs, Bucket=bucket, Key=key, ACL=acl, **version_id_kw(version_id))
        else:
            if acl not in buck_acls:
                raise ValueError('ACL not in %s', buck_acls)
            self._call_s3(self.s3.put_bucket_acl,
                          kwargs, Bucket=bucket, ACL=acl)

    def url(self, path, expires=3600, **kwargs):
        """ Generate presigned URL to access path by HTTP

        Parameters
        ----------
        path : string
            the key path we are interested in
        expires : int
            the number of seconds this signature will be good for.
        """
        bucket, key, version_id = self.split_path(path)
        return self.s3.generate_presigned_url(
            ClientMethod='get_object',
            Params=dict(Bucket=bucket, Key=key, **version_id_kw(version_id), **kwargs),
            ExpiresIn=expires)

    def merge(self, path, filelist, **kwargs):
        """ Create single S3 file from list of S3 files

        Uses multi-part, no data is downloaded. The original files are
        not deleted.

        Parameters
        ----------
        path : str
            The final file to produce
        filelist : list of str
            The paths, in order, to assemble into the final file.
        """
        bucket, key, version_id = self.split_path(path)
        if version_id:
            raise ValueError("Cannot write to an explicit versioned file!")
        mpu = self._call_s3(
            self.s3.create_multipart_upload,
            kwargs,
            Bucket=bucket,
            Key=key
        )
        # TODO: Make this support versions?
        out = [self._call_s3(
            self.s3.upload_part_copy,
            kwargs,
            Bucket=bucket, Key=key, UploadId=mpu['UploadId'],
            CopySource=f, PartNumber=i + 1)
            for (i, f) in enumerate(filelist)]
        parts = [{'PartNumber': i + 1, 'ETag': o['CopyPartResult']['ETag']} for
                 (i, o) in enumerate(out)]
        part_info = {'Parts': parts}
        self.s3.complete_multipart_upload(Bucket=bucket, Key=key,
                                          UploadId=mpu['UploadId'],
                                          MultipartUpload=part_info)
        self.invalidate_cache(path)

    def copy_basic(self, path1, path2, **kwargs):
        """ Copy file between locations on S3 """
        buc1, key1, ver1 = self.split_path(path1)
        buc2, key2, ver2 = self.split_path(path2)
        if ver2:
            raise ValueError("Cannot copy to a versioned file!")
        try:
            copy_src = {'Bucket': buc1, 'Key': key1}
            if ver1:
                copy_src['VersionId'] = ver1
            self._call_s3(
                self.s3.copy_object,
                kwargs,
                Bucket=buc2, Key=key2, CopySource=copy_src
            )
        except ClientError as e:
            raise translate_boto_error(e)
        except ParamValidationError as e:
            raise ValueError('Copy failed (%r -> %r): %s' % (path1, path2, e))

<<<<<<< HEAD
    def copy_managed(self, path1, path2, **kwargs):
        buc1, key1, ver1 = self.split_path(path1)
        buc2, key2, ver2 = self.split_path(path2)
        copy_source = {
            'Bucket': buc1,
            'Key': key1
        }
        if ver1:
            copy_source['VersionId'] = ver1
        if ver2:
            raise ValueError("Cannot copy to a versioned file!")
        try:
            self.s3.copy(
                CopySource=copy_source,
                Bucket=buc2,
                Key=key2,
                ExtraArgs=self._get_s3_method_kwargs(
                    self.s3.copy_object,
                    kwargs
                )
            )
        except ClientError as e:
            raise translate_boto_error(e)
        except ParamValidationError as e:
            raise ValueError('Copy failed (%r -> %r): %s' % (path1, path2, e))

=======
>>>>>>> 273d9c7b
    def copy(self, path1, path2, **kwargs):
        self.copy_basic(path1, path2, **kwargs)
        self.invalidate_cache(path2)

    def bulk_delete(self, pathlist, **kwargs):
        """
        Remove multiple keys with one call

        Parameters
        ----------
        pathlist : listof strings
            The keys to remove, must all be in the same bucket.
        """
        if not pathlist:
            return
        buckets = {self.split_path(path)[0] for path in pathlist}
        if len(buckets) > 1:
            raise ValueError("Bulk delete files should refer to only one "
                             "bucket")
        bucket = buckets.pop()
        if len(pathlist) > 1000:
            for i in range((len(pathlist) // 1000) + 1):
                self.bulk_delete(pathlist[i * 1000:(i + 1) * 1000])
            return
        delete_keys = {'Objects': [{'Key': self.split_path(path)[1]} for path
                                   in pathlist]}
        for path in pathlist:
            self.invalidate_cache(self._parent(path))
        try:
            self._call_s3(
                self.s3.delete_objects,
                kwargs,
                Bucket=bucket, Delete=delete_keys)
        except ClientError as e:
            raise translate_boto_error(e)

    def rm(self, path, recursive=False, **kwargs):
        """
        Remove keys and/or bucket.

        Parameters
        ----------
        path : string
            The location to remove.
        recursive : bool (True)
            Whether to remove also all entries below, i.e., which are returned
            by `walk()`.
        """
        # TODO: explicit version deletes?
        bucket, key, _ = self.split_path(path)
        if recursive:
            files = self.find(path, maxdepth=None)
            if key and not files:
                raise FileNotFoundError(path)
            self.bulk_delete(files, **kwargs)
            if not key:
                self.rmdir(bucket)
            return
        if key:
            if not self.exists(path):
                raise FileNotFoundError(path)
            try:
                self._call_s3(
                    self.s3.delete_object, kwargs, Bucket=bucket, Key=key)
            except ClientError as e:
                raise translate_boto_error(e)
            self.invalidate_cache(self._parent(path))
        else:
            if self.exists(bucket):
                try:
                    self.s3.delete_bucket(Bucket=bucket)
                except BotoCoreError as e:
                    raise IOError('Delete bucket %r failed: %s' % (bucket, e))
                self.invalidate_cache(bucket)
                self.invalidate_cache('')
            else:
                raise FileNotFoundError(path)

    def invalidate_cache(self, path=None):
        if path is None:
            self.dircache.clear()
        else:
            path = self._strip_protocol(path)
            self.dircache.pop(path, None)
            self.dircache.pop(self._parent(path), None)

    def walk(self, path, maxdepth=None, **kwargs):
        if path in ['', '*'] + [f'{p}://' for p in self.protocol]:
            raise ValueError('Cannot crawl all of S3')
        return super().walk(path, maxdepth=maxdepth, **kwargs)


class S3File(AbstractBufferedFile):
    """
    Open S3 key as a file. Data is only loaded and cached on demand.

    Parameters
    ----------
    s3 : S3FileSystem
        botocore connection
    path : string
        S3 bucket/key to access
    mode : str
        One of 'rb', 'wb', 'ab'. These have the same meaning
        as they do for the built-in `open` function.
    block_size : int
        read-ahead size for finding delimiters
    fill_cache : bool
        If seeking to new a part of the file beyond the current buffer,
        with this True, the buffer will be filled between the sections to
        best support random access. When reading only a few specific chunks
        out of a file, performance may be better if False.
    acl: str
        Canned ACL to apply
    version_id : str
        Optional version to read the file at.  If not specified this will
        default to the current version of the object.  This is only used for
        reading.
    requester_pays : bool (False)
        If RequesterPays buckets are supported.

    Examples
    --------
    >>> s3 = S3FileSystem()  # doctest: +SKIP
    >>> with s3.open('my-bucket/my-file.txt', mode='rb') as f:  # doctest: +SKIP
    ...     ...  # doctest: +SKIP

    See Also
    --------
    S3FileSystem.open: used to create ``S3File`` objects

    """
    retries = 5
    part_min = 5 * 2 ** 20
    part_max = 5 * 2 ** 30

    def __init__(self, s3, path, mode='rb', block_size=5 * 2 ** 20, acl="",
                 version_id=None, fill_cache=True, s3_additional_kwargs=None,
                 autocommit=True, cache_type='bytes', requester_pays=False):
        bucket, key, path_version_id = s3.split_path(path)
        if not key:
            raise ValueError('Attempt to open non key-like path: %s' % path)
        self.bucket = bucket
        self.key = key
        if (
                (path_version_id and len(path_version_id))
                and (version_id and len(version_id))
                and (path_version_id != version_id)
        ):
            raise ValueError('VersionId passed in twice and is non matching!')
        version_id = version_id or path_version_id
        self.version_id = version_id
        self.acl = acl
        if self.acl and self.acl not in key_acls:
            raise ValueError('ACL not in %s', key_acls)
        self.mpu = None
        self.parts = None
        self.fill_cache = fill_cache
        self.s3_additional_kwargs = s3_additional_kwargs or {}
        self.req_kw = {'RequestPayer': 'requester'} if requester_pays else {}
        super().__init__(s3, path, mode, block_size, autocommit=autocommit,
                         cache_type=cache_type)
        self.s3 = self.fs  # compatibility
        if self.writable():
            if block_size < 5 * 2 ** 20:
                raise ValueError('Block size must be >=5MB')
        else:
            if version_id and self.fs.version_aware:
                self.version_id = version_id
                self.details = self.fs.info(self.path, version_id=version_id)
                self.size = self.details['size']
            elif self.fs.version_aware:
                self.version_id = self.details.get('VersionId')
                # In this case we have not managed to get the VersionId out of details and
                # we should invalidate the cache and perform a full head_object since it
                # has likely been partially populated by ls.
                if self.version_id is None:
                    self.fs.invalidate_cache(self.path)
                    self.details = self.fs.info(self.path)
                    self.version_id = self.details.get('VersionId')

        # when not using autocommit we want to have transactional state to manage
        self.append_block = False

        if 'a' in mode and s3.exists(path):
            loc = s3.info(path)['size']
            if loc < 5 * 2 ** 20:
                # existing file too small for multi-upload: download
                self.write(self.fs.cat(self.path))
            else:
                self.append_block = True
            self.loc = loc

    def _call_s3(self, method, *kwarglist, **kwargs):
        return self.fs._call_s3(method, self.s3_additional_kwargs, *kwarglist,
                                **kwargs)

    def _initiate_upload(self):
        if self.autocommit and not self.append_block and self.tell() < self.blocksize:
            # only happens when closing small file, use on-shot PUT
            return
        logger.debug("Initiate upload for %s" % self)
        self.parts = []
        try:
            self.mpu = self._call_s3(
                self.fs.s3.create_multipart_upload,
                Bucket=self.bucket, Key=self.key, ACL=self.acl)
        except ClientError as e:
            raise translate_boto_error(e)
        except ParamValidationError as e:
            raise ValueError('Initiating write to %r failed: %s' % (self.path, e))

        if self.append_block:
            # use existing data in key when appending,
            # and block is big enough
            out = self.fs._call_s3(
                self.fs.s3.upload_part_copy,
                self.s3_additional_kwargs,
                Bucket=self.bucket,
                Key=self.key,
                PartNumber=1,
                UploadId=self.mpu['UploadId'],
                CopySource=self.path)
            self.parts.append({'PartNumber': 1,
                               'ETag': out['CopyPartResult']['ETag']})

    def metadata(self, refresh=False, **kwargs):
        """ Return metadata of file.
        See :func:`~s3fs.S3Filesystem.metadata`.

        Metadata is cached unless `refresh=True`.
        """
        return self.fs.metadata(self.path, refresh, **kwargs)

    def getxattr(self, xattr_name, **kwargs):
        """ Get an attribute from the metadata.
        See :func:`~s3fs.S3Filesystem.getxattr`.

        Examples
        --------
        >>> mys3file.getxattr('attribute_1')  # doctest: +SKIP
        'value_1'
        """
        return self.fs.getxattr(self.path, xattr_name, **kwargs)

    def setxattr(self, copy_kwargs=None, **kwargs):
        """ Set metadata.
        See :func:`~s3fs.S3Filesystem.setxattr`.

        Examples
        --------
        >>> mys3file.setxattr(attribute_1='value1', attribute_2='value2')  # doctest: +SKIP
        """
        if self.writable():
            raise NotImplementedError('cannot update metadata while file '
                                      'is open for writing')
        return self.fs.setxattr(self.path, copy_kwargs=copy_kwargs, **kwargs)

    def url(self, **kwargs):
        """ HTTP URL to read this file (if it already exists)
        """
        return self.fs.url(self.path, **kwargs)

    def _fetch_range(self, start, end):
        return _fetch_range(self.fs.s3, self.bucket, self.key, self.version_id, start, end, req_kw=self.req_kw)

    def _upload_chunk(self, final=False):
        bucket, key, _ = self.fs.split_path(self.path)
        logger.debug("Upload for %s, final=%s, loc=%s, buffer loc=%s" % (
            self, final, self.loc, self.buffer.tell()
        ))
        if self.autocommit and not self.append_block and final and self.tell() < self.blocksize:
            # only happens when closing small file, use on-shot PUT
            data1 = False
        else:
            self.buffer.seek(0)
            (data0, data1) = (None, self.buffer.read(self.blocksize))

        while data1:
            (data0, data1) = (data1, self.buffer.read(self.blocksize))
            data1_size = len(data1)

            if 0 < data1_size < self.blocksize:
                remainder = data0 + data1
                remainder_size = self.blocksize + data1_size

                if remainder_size <= self.part_max:
                    (data0, data1) = (remainder, None)
                else:
                    partition = remainder_size // 2
                    (data0, data1) = (remainder[:partition], remainder[partition:])

            part = len(self.parts) + 1
            logger.debug("Upload chunk %s, %s" % (self, part))

            for attempt in range(self.retries + 1):
                try:
                    out = self._call_s3(
                        self.fs.s3.upload_part,
                        Bucket=bucket,
                        PartNumber=part, UploadId=self.mpu['UploadId'],
                        Body=data0, Key=key)
                    break
                except S3_RETRYABLE_ERRORS as exc:
                    if attempt < self.retries:
                        logger.debug('Exception %r on S3 write, retrying', exc,
                                     exc_info=True)
                    time.sleep(1.7**attempt * 0.1)
                except Exception as exc:
                    raise IOError('Write failed: %r' % exc)
            else:
                raise IOError('Write failed after %i retries' % self.retries)

            self.parts.append({'PartNumber': part, 'ETag': out['ETag']})

        if self.autocommit and final:
            self.commit()
        return not final

    def commit(self):
        logger.debug("Commit %s" % self)
        if self.tell() == 0:
            if self.buffer is not None:
                logger.debug("Empty file committed %s" % self)
                self._abort_mpu()
                self.fs.touch(self.path)
        elif not self.parts:
            if self.buffer is not None:
                logger.debug("One-shot upload of %s" % self)
                self.buffer.seek(0)
                data = self.buffer.read()
                write_result = self._call_s3(
                    self.fs.s3.put_object,
                    Key=self.key, Bucket=self.bucket, Body=data, **self.kwargs
                )
                if self.fs.version_aware:
                    self.version_id = write_result.get('VersionId')
            else:
                raise RuntimeError
        else:
            logger.debug("Complete multi-part upload for %s " % self)
            part_info = {'Parts': self.parts}
            write_result = self._call_s3(
                self.fs.s3.complete_multipart_upload,
                Bucket=self.bucket,
                Key=self.key,
                UploadId=self.mpu['UploadId'],
                MultipartUpload=part_info)
            if self.fs.version_aware:
                self.version_id = write_result.get('VersionId')

        # complex cache invalidation, since file's appearance can cause several
        # directories
        self.buffer = None
        parts = self.path.split('/')
        path = parts[0]
        for p in parts[1:]:
            if path in self.fs.dircache and not [
                    True for f in self.fs.dircache[path]
                    if f['name'] == path + '/' + p]:
                self.fs.invalidate_cache(path)
            path = path + '/' + p

    def discard(self):
        self._abort_mpu()
        self.buffer = None  # file becomes unusable

    def _abort_mpu(self):
        if self.mpu:
            self._call_s3(
                self.fs.s3.abort_multipart_upload,
                Bucket=self.bucket,
                Key=self.key,
                UploadId=self.mpu['UploadId'],
            )
            self.mpu = None


def _fetch_range(client, bucket, key, version_id, start, end, max_attempts=10,
                 req_kw=None):
    if req_kw is None:
        req_kw = {}
    if start == end:
        # When these match, we would make a request with `range=start-end - 1`
        # According to RFC2616, servers are supposed to ignore the Range
        # field when it's invalid like this. S3 does ignore it, moto doesn't.
        # To avoid differences in behavior under mocking, we just avoid
        # making these requests. It's hoped that since we're being called
        # from a caching object, this won't end up mattering.
        logger.debug(
            'skip fetch for negative range - bucket=%s,key=%s,start=%d,end=%d',
            bucket, key, start, end
        )
        return b''
    logger.debug("Fetch: %s/%s, %s-%s", bucket, key, start, end)
    for i in range(max_attempts):
        try:
            resp = client.get_object(Bucket=bucket, Key=key,
                                     Range='bytes=%i-%i' % (start, end - 1),
                                     **version_id_kw(version_id),
                                     **req_kw)
            return resp['Body'].read()
        except S3_RETRYABLE_ERRORS as e:
            logger.debug('Exception %r on S3 download, retrying', e,
                         exc_info=True)
            time.sleep(1.7**i * 0.1)
            continue
        except ConnectionError as e:
            logger.debug('ConnectionError %r on S3 download, retrying', e,
                         exc_info=True)
            time.sleep(1.7**i * 0.1)
            continue
        except ClientError as e:
            if e.response['Error'].get('Code', 'Unknown') in ['416',
                                                              'InvalidRange']:
                return b''
            raise translate_boto_error(e)
        except Exception as e:
            if 'time' in str(e).lower():  # Actual exception type changes often
                continue
            else:
                raise
    raise RuntimeError("Max number of S3 retries exceeded")<|MERGE_RESOLUTION|>--- conflicted
+++ resolved
@@ -7,13 +7,10 @@
 
 from fsspec import AbstractFileSystem
 from fsspec.spec import AbstractBufferedFile
-<<<<<<< HEAD
+
 from fsspec.utils import infer_storage_options
-import boto3
-=======
 import botocore
 import botocore.session
->>>>>>> 273d9c7b
 from botocore.client import Config
 from botocore.exceptions import ClientError, ParamValidationError, BotoCoreError
 
@@ -825,35 +822,6 @@
         except ParamValidationError as e:
             raise ValueError('Copy failed (%r -> %r): %s' % (path1, path2, e))
 
-<<<<<<< HEAD
-    def copy_managed(self, path1, path2, **kwargs):
-        buc1, key1, ver1 = self.split_path(path1)
-        buc2, key2, ver2 = self.split_path(path2)
-        copy_source = {
-            'Bucket': buc1,
-            'Key': key1
-        }
-        if ver1:
-            copy_source['VersionId'] = ver1
-        if ver2:
-            raise ValueError("Cannot copy to a versioned file!")
-        try:
-            self.s3.copy(
-                CopySource=copy_source,
-                Bucket=buc2,
-                Key=key2,
-                ExtraArgs=self._get_s3_method_kwargs(
-                    self.s3.copy_object,
-                    kwargs
-                )
-            )
-        except ClientError as e:
-            raise translate_boto_error(e)
-        except ParamValidationError as e:
-            raise ValueError('Copy failed (%r -> %r): %s' % (path1, path2, e))
-
-=======
->>>>>>> 273d9c7b
     def copy(self, path1, path2, **kwargs):
         self.copy_basic(path1, path2, **kwargs)
         self.invalidate_cache(path2)
