--- conflicted
+++ resolved
@@ -753,14 +753,8 @@
         # star (*) in the path: since the * is NOT in the bucket name, there
         # must be a / between the bucket name and the *.
         star_pos = path.find('*')
-<<<<<<< HEAD
-        root = path if star_pos == - \
-            1 else path[:path[:star_pos].rindex('/') + 1]
-        allfiles = self.walk(root, directories=True)
-=======
         root = path if star_pos == -1 else path[:path[:star_pos].rindex('/') + 1]
         allfiles = self.walk(root, refresh=refresh, directories=True)
->>>>>>> aca91366
 
         # Translate the glob pattern into regex (similar to `fnmatch`).
         regex_text = '('
