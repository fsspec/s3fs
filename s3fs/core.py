--- conflicted
+++ resolved
@@ -1188,27 +1188,6 @@
                 mpu = await self._call_s3(
                     "create_multipart_upload", Bucket=bucket, Key=key, **kwargs
                 )
-<<<<<<< HEAD
-
-                # TODO: cancel MPU if anything fails below here
-                out = []
-                while True:
-                    chunk = f0.read(chunksize)
-                    if not chunk:
-                        break
-                    out.append(
-                        await self._call_s3(
-                            "upload_part",
-                            Bucket=bucket,
-                            PartNumber=len(out) + 1,
-                            UploadId=mpu["UploadId"],
-                            Body=chunk,
-                            Key=key,
-                        )
-                    )
-                    callback.relative_update(len(chunk))
-
-=======
                 out = await self._upload_file_part_concurrent(
                     bucket,
                     key,
@@ -1218,7 +1197,6 @@
                     chunksize=chunksize,
                     max_concurrency=max_concurrency,
                 )
->>>>>>> caf15c81
                 parts = [
                     {"PartNumber": i + 1, "ETag": o["ETag"]} for i, o in enumerate(out)
                 ]
