--- conflicted
+++ resolved
@@ -67,7 +67,6 @@
     m.stop()
 
 
-<<<<<<< HEAD
 def test_simple(s3):
     data = b'a' * (10 * 2**20)
 
@@ -78,12 +77,12 @@
         out = f.read(len(data))
         assert len(data) == len(out)
         assert out == data
-=======
+
+
 def test_tokenize():
     from s3fs.core import tokenize
     a = (1, 2, 3)
     assert isinstance(tokenize(a), (str, bytes))
->>>>>>> 8868e57c
 
 
 def test_idempotent_connect(s3):
