--- conflicted
+++ resolved
@@ -277,34 +277,28 @@
     s3.ls(path1) # force caching
     sync(s3.loop, client.delete_object, Bucket=bucket, Key=o1)
     with pytest.raises(FileNotFoundError):
-<<<<<<< HEAD
-         s3.checksum(o1, refresh=True)
-
-
-# attrs should contain dashes, not underscores
-=======
-        checksum = s3.checksum(o1, refresh=True)
+        s3.checksum(o1, refresh=True)
     
     # Test multipart upload
-    upload_id = client.create_multipart_upload(
+    upload_id = sync(s3.loop, client.create_multipart_upload,
         Bucket=bucket,
         Key=o1,
     )["UploadId"]
-    etag1 = client.upload_part(
+    etag1 = sync(s3.loop, client.upload_part,
         Bucket=bucket,
         Key=o1,
         UploadId=upload_id,
         PartNumber=1,
         Body="0" * (5 * 1024 * 1024),
     )['ETag']
-    etag2 = client.upload_part(
+    etag2 = sync(s3.loop, client.upload_part,
         Bucket=bucket,
         Key=o1,
         UploadId=upload_id,
         PartNumber=2,
         Body="0",
     )['ETag']
-    client.complete_multipart_upload(
+    sync(s3.loop, client.complete_multipart_upload,
         Bucket=bucket,
         Key=o1,
         UploadId=upload_id,
@@ -314,8 +308,8 @@
         ]},
     )
     s3.checksum(path1, refresh=True)
-        
->>>>>>> ffb394d1
+
+
 test_xattr_sample_metadata = {'test_xattr': '1'}
 
 
