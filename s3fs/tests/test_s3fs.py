--- conflicted
+++ resolved
@@ -1641,20 +1641,20 @@
     assert s3.exists(fn)
 
 
-<<<<<<< HEAD
 def test_with_xzarr(s3):
     da = pytest.importorskip("dask.array")
     xr = pytest.importorskip("xarray")
     name = "sample"
 
-    nana = xr.DataArray(da.zeros((1023, 1023, 3)))
+    nana = xr.DataArray(da.random.random((1024, 1024, 10, 4, 1)))
 
     s3_path = f"{test_bucket_name}/{name}"
     s3store = s3.get_mapper(s3_path)
 
-    print("Storing")
+    s3.ls("")
     nana.to_dataset().to_zarr(store=s3store, mode="w", consolidated=True, compute=True)
-=======
+
+
 @pytest.mark.skipif(sys.version_info < (3, 7), reason="no asyncio.run in py36")
 def test_async_close():
     async def _():
@@ -1678,5 +1678,4 @@
 
         await s3._s3.close()
 
-    asyncio.run(_())
->>>>>>> ae6dd4b1
+    asyncio.run(_())