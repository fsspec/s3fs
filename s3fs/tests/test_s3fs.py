--- conflicted
+++ resolved
@@ -60,14 +60,6 @@
         client = boto3.client('s3')
         client.create_bucket(Bucket=test_bucket_name, ACL='public-read')
 
-<<<<<<< HEAD
-        client.create_bucket(Bucket=versioned_bucket_name, ACL='public-read')
-        bucket_versioning = boto3.resource('s3').BucketVersioning(versioned_bucket_name)
-        bucket_versioning.enable()
-
-        # initialize secure bucket
-        client.create_bucket(Bucket=secure_bucket_name, ACL='public-read')
-=======
         bucket = client.create_bucket(
             Bucket=versioned_bucket_name, ACL='public-read')
         bucket_versioning = boto3.resource(
@@ -77,7 +69,6 @@
         # initialize secure bucket
         bucket = client.create_bucket(
             Bucket=secure_bucket_name, ACL='public-read')
->>>>>>> 05fc3d9c
         policy = json.dumps({
             "Version": "2012-10-17",
             "Id": "PutObjPolicy",
@@ -408,11 +399,7 @@
         s3.bulk_delete(['nonexistent/file'])
     with pytest.raises(ValueError):
         s3.bulk_delete(['bucket1/file', 'bucket2/file'])
-<<<<<<< HEAD
     filelist = s3.find(test_bucket_name+'/nested')
-=======
-    filelist = s3.walk(test_bucket_name + '/nested')
->>>>>>> 05fc3d9c
     s3.bulk_delete(filelist)
     assert not s3.exists(test_bucket_name + '/nested/nested2/file1')
 
@@ -459,15 +446,9 @@
     assert all(isinstance(v, int) and v >= 0 for v in d.values())
     assert test_bucket_name + '/nested/file1' in d
 
-<<<<<<< HEAD
-    assert s3.du(test_bucket_name + '/test/', total=True) == sum(
-          map(len, files.values()))
-    assert s3.du(test_bucket_name) == s3.du('s3://'+test_bucket_name)
-=======
     assert s3.du(test_bucket_name + '/test/', total=True) == \
            sum(map(len, files.values()))
     assert s3.du(test_bucket_name) == s3.du('s3://' + test_bucket_name)
->>>>>>> 05fc3d9c
 
 
 def test_s3_ls(s3):
@@ -481,17 +462,10 @@
 
 def test_s3_big_ls(s3):
     for x in range(1200):
-<<<<<<< HEAD
-        s3.touch(test_bucket_name+'/thousand/%i.part'%x)
+        s3.touch(test_bucket_name + '/thousand/%i.part' % x)
     assert len(s3.find(test_bucket_name)) > 1200
-    s3.rm(test_bucket_name+'/thousand/', recursive=True)
-    assert len(s3.find(test_bucket_name+'/thousand/')) == 0
-=======
-        s3.touch(test_bucket_name + '/thousand/%i.part' % x)
-    assert len(s3.walk(test_bucket_name)) > 1200
     s3.rm(test_bucket_name + '/thousand/', recursive=True)
-    assert len(s3.walk(test_bucket_name + '/thousand/')) == 0
->>>>>>> 05fc3d9c
+    assert len(s3.find(test_bucket_name + '/thousand/')) == 0
 
 
 def test_s3_ls_detail(s3):
@@ -500,22 +474,6 @@
 
 
 def test_s3_glob(s3):
-<<<<<<< HEAD
-    fn = test_bucket_name+'/nested/file1'
-    assert fn not in list(s3.glob(test_bucket_name+'/'))
-    assert fn not in list(s3.glob(test_bucket_name+'/*'))
-    assert fn not in list(s3.glob(test_bucket_name+'/nested'))
-    assert fn in list(s3.glob(test_bucket_name+'/nested/*'))
-    assert fn in list(s3.glob(test_bucket_name+'/nested/file*'))
-    assert fn in list(s3.glob(test_bucket_name+'/*/*'))
-    #assert all(any(p.startswith(f + '/') or p == f
-    #               for p in list(s3.glob(test_bucket_name)))
-    #                   for f in list(s3.glob(test_bucket_name+'/nested/*')))
-    assert [test_bucket_name + '/nested/nested2'] == list(
-        s3.glob(test_bucket_name + '/nested/nested2'))
-    assert ['test/nested/nested2/file1', 'test/nested/nested2/file2'] == list(
-        s3.glob(test_bucket_name + '/nested/nested2/*'))
-=======
     fn = test_bucket_name + '/nested/file1'
     assert fn not in s3.glob(test_bucket_name + '/')
     assert fn not in s3.glob(test_bucket_name + '/*')
@@ -524,26 +482,20 @@
     assert fn in s3.glob(test_bucket_name + '/nested/file*')
     assert fn in s3.glob(test_bucket_name + '/*/*')
     assert all(any(p.startswith(f + '/') or p == f
-                   for p in s3.walk(test_bucket_name, directories=True))
+                   for p in s3.find(test_bucket_name))
                for f in s3.glob(test_bucket_name + '/nested/*'))
     assert [test_bucket_name +
             '/nested/nested2'] == s3.glob(test_bucket_name + '/nested/nested2')
     assert ['test/nested/nested2/file1',
             'test/nested/nested2/file2'] == s3.glob(test_bucket_name + '/nested/nested2/*')
->>>>>>> 05fc3d9c
 
     with pytest.raises(ValueError):
         s3.glob('*')
 
     # Make sure glob() deals with the dot character (.) correctly.
-<<<<<<< HEAD
-    assert test_bucket_name+'/file.dat' in list(s3.glob(test_bucket_name+'/file.*'))
-    assert test_bucket_name+'/filexdat' not in list(s3.glob(test_bucket_name+'/file.*'))
-=======
     assert test_bucket_name + '/file.dat' in s3.glob(test_bucket_name + '/file.*')
     assert test_bucket_name + \
            '/filexdat' not in s3.glob(test_bucket_name + '/file.*')
->>>>>>> 05fc3d9c
 
 
 def test_get_list_of_summary_objects(s3):
@@ -631,17 +583,10 @@
     s3.get(test_bucket_name + '/test/accounts.1.json', test_file)
     data = files['test/accounts.1.json']
     assert open(test_file, 'rb').read() == data
-<<<<<<< HEAD
-    s3.put(test_file, test_bucket_name+'/temp')
-    assert s3.du(test_bucket_name+'/temp', total=False)[
-               test_bucket_name+'/temp'] == len(data)
-    assert s3.cat(test_bucket_name+'/temp') == data
-=======
     s3.put(test_file, test_bucket_name + '/temp')
     assert s3.du(test_bucket_name +
-                 '/temp')[test_bucket_name + '/temp'] == len(data)
+                 '/temp', total=False)[test_bucket_name + '/temp'] == len(data)
     assert s3.cat(test_bucket_name + '/temp') == data
->>>>>>> 05fc3d9c
 
 
 def test_errors(s3):
@@ -865,115 +810,6 @@
     assert s3.info(test_bucket_name + '/temp')['Size'] == 15 * 2 ** 20
 
 
-<<<<<<< HEAD
-=======
-def test_readline(s3):
-    all_items = chain.from_iterable([
-        files.items(), csv_files.items(), text_files.items()
-    ])
-    for k, data in all_items:
-        with s3.open('/'.join([test_bucket_name, k]), 'rb') as f:
-            result = f.readline()
-            expected = data.split(b'\n')[0] + (b'\n' if data.count(b'\n')
-                                               else b'')
-            assert result == expected
-
-
-def test_readline_from_cache(s3):
-    data = b'a,b\n11,22\n3,4'
-    with s3.open(a, 'wb') as f:
-        f.write(data)
-
-    with s3.open(a, 'rb') as f:
-        result = f.readline()
-        assert result == b'a,b\n'
-        assert f.loc == 4
-        assert f.cache == data
-
-        result = f.readline()
-        assert result == b'11,22\n'
-        assert f.loc == 10
-        assert f.cache == data
-
-        result = f.readline()
-        assert result == b'3,4'
-        assert f.loc == 13
-        assert f.cache == data
-
-
-def test_readline_partial(s3):
-    data = b'aaaaa,bbbbb\n12345,6789\n'
-    with s3.open(a, 'wb') as f:
-        f.write(data)
-    with s3.open(a, 'rb') as f:
-        result = f.readline(5)
-        assert result == b'aaaaa'
-        result = f.readline(5)
-        assert result == b',bbbb'
-        result = f.readline(5)
-        assert result == b'b\n'
-        result = f.readline()
-        assert result == b'12345,6789\n'
-
-
-def test_readline_empty(s3):
-    data = b''
-    with s3.open(a, 'wb') as f:
-        f.write(data)
-    with s3.open(a, 'rb') as f:
-        result = f.readline()
-        assert result == data
-
-
-def test_readline_blocksize(s3):
-    data = b'ab\n' + b'a' * (10 * 2 ** 20) + b'\nab'
-    with s3.open(a, 'wb') as f:
-        f.write(data)
-    with s3.open(a, 'rb') as f:
-        result = f.readline()
-        expected = b'ab\n'
-        assert result == expected
-
-        result = f.readline()
-        expected = b'a' * (10 * 2 ** 20) + b'\n'
-        assert result == expected
-
-        result = f.readline()
-        expected = b'ab'
-        assert result == expected
-
-
-def test_next(s3):
-    expected = csv_files['2014-01-01.csv'].split(b'\n')[0] + b'\n'
-    with s3.open(test_bucket_name + '/2014-01-01.csv') as f:
-        result = next(f)
-        assert result == expected
-
-
-def test_iterable(s3):
-    data = b'abc\n123'
-    with s3.open(a, 'wb') as f:
-        f.write(data)
-    with s3.open(a) as f, io.BytesIO(data) as g:
-        for froms3, fromio in zip(f, g):
-            assert froms3 == fromio
-        f.seek(0)
-        assert f.readline() == b'abc\n'
-        assert f.readline() == b'123'
-        f.seek(1)
-        assert f.readline() == b'bc\n'
-        assert f.readline(1) == b'1'
-        assert f.readline() == b'23'
-
-    with s3.open(a) as f:
-        out = list(f)
-    with s3.open(a) as f:
-        out2 = f.readlines()
-    assert out == out2
-    assert b"".join(out) == data
-
-
->>>>>>> 05fc3d9c
 def test_readable(s3):
     with s3.open(a, 'wb') as f:
         assert not f.readable()
@@ -1069,11 +905,7 @@
 
 
 def _get_s3_id(s3):
-<<<<<<< HEAD
     return id(s3.s3)
-=======
-    return id(s3.connect())
->>>>>>> 05fc3d9c
 
 
 def test_no_connection_sharing_among_processes(s3):
@@ -1137,24 +969,6 @@
     # Ensure that the multipart upload consists of only 3 parts
     assert len(s3f.parts) == expected_parts
     s3f.close()
-
-
-def test_not_fill_cache(s3):
-    fname = list(files)[0]
-    data = files[fname]
-    with s3.open(test_bucket_name + '/' + fname, 'rb', block_size=5,
-                 fill_cache=False) as f:
-        f.read(6)
-        assert len(f.cache) == 11
-        assert data.startswith(f.cache)
-        f.seek(10)
-        f.read(2)
-        assert f.start < 10  # keeps some old data
-
-        f.seek(31)
-        out = f.read(6)
-        assert len(f.cache) == 11  # dropped
-        assert out == data[31:37]
 
 
 def test_default_pars(s3):
